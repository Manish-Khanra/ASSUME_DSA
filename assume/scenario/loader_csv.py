# SPDX-FileCopyrightText: ASSUME Developers
#
# SPDX-License-Identifier: AGPL-3.0-or-later

import logging
from collections import defaultdict
from datetime import datetime, timedelta
from pathlib import Path
from typing import Optional

import dateutil.rrule as rr
import numpy as np
import pandas as pd
import yaml
from tqdm import tqdm

from assume.common.base import LearningConfig
from assume.common.exceptions import AssumeException
from assume.common.forecasts import CsvForecaster, Forecaster
from assume.common.market_objects import MarketConfig, MarketProduct
from assume.world import World

logger = logging.getLogger(__name__)

freq_map = {
    "h": rr.HOURLY,
    "m": rr.MINUTELY,
    "d": rr.DAILY,
    "w": rr.WEEKLY,
}


def load_file(
    path: str,
    config: dict,
    file_name: str,
    index: Optional[pd.DatetimeIndex] = None,
) -> pd.DataFrame:
    """
    Loads a csv file from the given path and returns a dataframe.

    The config file is used to check if the file name is specified in the config file,
    otherwise defaults to the file name.

    If the index is specified, the dataframe is resampled to the index, if possible. If not, None is returned.

    Args:
        path (str): The path to the csv file.
        config (dict): The config file containing file mappings.
        file_name (str): The name of the csv file.
        index (pd.DatetimeIndex, optional): The index of the dataframe. Defaults to None.

    Returns:
        pandas.DataFrame: The dataframe containing the loaded scenario_data.

    Raises:
        FileNotFoundError: If the specified file is not found, returns None.
    """
    df = None

    if file_name in config:
        file_path = f"{path}/{config[file_name]}"
    else:
        file_path = f"{path}/{file_name}.csv"

    try:
        df = pd.read_csv(
            file_path,
            index_col=0,
            encoding="utf-8",
            na_values=["n.a.", "None", "-", "none", "nan"],
            parse_dates=index is not None,
        )

        for col in df:
            # check if the column is of dtype int
            if df[col].dtype == "int":
                # convert the column to float
                df[col] = df[col].astype(float)

        if index is not None:
            if len(df.index) == 1:
                return df

            if len(df.index) != len(index) and not isinstance(
                df.index, pd.DatetimeIndex
            ):
                logger.warning(
                    f"{file_name}: simulation time line does not match length of dataframe and index is not a datetimeindex. Returning None."
                )
                return None

            df.index.freq = df.index.inferred_freq

            if len(df.index) < len(index) and df.index.freq == index.freq:
                logger.warning(
                    f"{file_name}: simulation time line is longer than length of the dataframe. Returning None."
                )
                return None

            if df.index.freq < index.freq:
                df = df.resample(index.freq).mean()
                logger.info(f"Downsampling {file_name} successful.")

            elif df.index.freq > index.freq or len(df.index) < len(index):
                logger.warning("Upsampling not implemented yet. Returning None.")
                return None

            df = df.loc[index]

        return df

    except FileNotFoundError:
        logger.info(f"{file_name} not found. Returning None")
        return None


def convert_to_rrule_freq(string: str) -> tuple[int, int]:
    """
    Convert a string to a rrule frequency and interval.

    Args:
        string (str): The string to be converted. Should be in the format of "1h" or "1d" or "1w".

    Returns:
        tuple[int, int]: The rrule frequency and interval.
    """
    freq = freq_map[string[-1]]
    interval = int(string[:-1])
    return freq, interval


def replace_paths(config: dict, inputs_path: str):
    """
    This function replaces all config items which end with "_path"
    to one starting with the given inputs_path.
    So that paths in the config are relative to the inputs_path where the config is read from.

    Args:
        config (dict): the config dict read from yaml
        inputs_path (str): the base path from the config

    Returns:
        dict: the adjusted config dict
    """

    if isinstance(config, dict):
        for key, value in config.items():
            if isinstance(value, (dict, list)):
                config[key] = replace_paths(value, inputs_path)
            elif isinstance(key, str) and key.endswith("_path") and value is not None:
                if not value.startswith(inputs_path):
                    config[key] = inputs_path + "/" + value
    elif isinstance(config, list):
        for i, item in enumerate(config):
            config[i] = replace_paths(item, inputs_path)
    return config


def make_market_config(
    id: str,
    market_params: dict,
    world_start: datetime,
    world_end: datetime,
) -> MarketConfig:
    """
    Create a market config from a given dictionary.

    Args:
    id (str): The id of the market.
    market_params (dict): The market parameters.
    world_start (datetime.datetime): The start time of the world.
    world_end (datetime.datetime): The end time of the world.

    Returns:
    MarketConfig: The market config.
    """
    freq, interval = convert_to_rrule_freq(market_params["opening_frequency"])
    start = market_params.get("start_date")
    end = market_params.get("end_date")
    if start:
        start = pd.Timestamp(start)
    if end:
        end = pd.Timestamp(end)
    start = start or world_start
    end = end or world_end

    market_products = [
        MarketProduct(
            duration=pd.Timedelta(product["duration"]),
            count=product["count"],
            first_delivery=pd.Timedelta(product["first_delivery"]),
        )
        for product in market_params["products"]
    ]
    market_config = MarketConfig(
        market_id=id,
        market_products=market_products,
        product_type=market_params.get("product_type", "energy"),
        opening_hours=rr.rrule(
            freq=freq,
            interval=interval,
            dtstart=start,
            until=end,
            cache=True,
        ),
        opening_duration=pd.Timedelta(market_params["opening_duration"]),
        market_mechanism=market_params["market_mechanism"],
        maximum_bid_volume=market_params.get("maximum_bid_volume", 1e6),
        maximum_bid_price=market_params.get("maximum_bid_price", 3000),
        minimum_bid_price=market_params.get("minimum_bid_price", -3000),
        maximum_gradient=market_params.get("max_gradient"),
        volume_unit=market_params.get("volume_unit", "MW"),
        volume_tick=market_params.get("volume_tick"),
        price_unit=market_params.get("price_unit", "€/MWh"),
        price_tick=market_params.get("price_tick"),
        additional_fields=market_params.get("additional_fields", []),
        supports_get_unmatched=market_params.get("supports_get_unmatched", False),
        param_dict=market_params.get("param_dict", {}),
    )

    return market_config


def read_grid(network_path: str | Path) -> dict[str, pd.DataFrame]:
    network_path = Path(network_path)
    buses = pd.read_csv(network_path / "buses.csv", index_col=0)
    lines = pd.read_csv(network_path / "lines.csv", index_col=0)
    generators = pd.read_csv(network_path / "powerplant_units.csv", index_col=0)
    loads = pd.read_csv(network_path / "demand_units.csv", index_col=0)

    return {
        "buses": buses,
        "lines": lines,
        "generators": generators,
        "loads": loads,
    }


def add_units(
    units_df: pd.DataFrame,
    unit_type: str,
    world: World,
    forecaster: Forecaster,
) -> None:
    """
    Add units to the world from a given dataframe.
    The callback is used to adjust unit_params depending on the unit_type, before adding the unit to the world.

    Args:
        units_df (pandas.DataFrame): The dataframe containing the units.
        unit_type (str): The type of the unit.
        world (World): The world to which the units will be added.
        forecaster (Forecaster): The forecaster used for adding the units.
    """
    if units_df is None:
        return

    logger.info(f"Adding {unit_type} units")

    units_df = units_df.fillna(0)
    for unit_name, unit_params in units_df.iterrows():
        bidding_strategies = {
            key.split("bidding_")[1]: unit_params[key]
            for key in unit_params.keys()
            if key.startswith("bidding_")
        }
        unit_params["bidding_strategies"] = bidding_strategies
        operator_id = unit_params["unit_operator"]
        del unit_params["unit_operator"]
        world.add_unit(
            id=unit_name,
            unit_type=unit_type,
            unit_operator_id=operator_id,
            unit_params=unit_params,
            forecaster=forecaster,
        )


def load_config_and_create_forecaster(
    inputs_path: str,
    scenario: str,
    study_case: str,
) -> dict[str, object]:
    """
    Load the configuration and files for a given scenario and study case. This function
    allows us to load the files and config only once when running multiple iterations of the same scenario.

    Args:
        inputs_path (str): The path to the folder containing input files necessary for the scenario.
        scenario (str): The name of the scenario to be loaded.
        study_case (str): The specific study case within the scenario to be loaded.

    Returns:
        dict[str, object]:: A dictionary containing the configuration and loaded files for the scenario and study case.
    """

    path = f"{inputs_path}/{scenario}"
    with open(f"{path}/config.yaml", "r") as f:
        config = yaml.safe_load(f)
    if not study_case:
        study_case = list(config.keys())[0]
    config = config[study_case]
    config = replace_paths(config, path)

    sim_id = config.get("simulation_id", f"{scenario}_{study_case}")

    start = pd.Timestamp(config["start_date"])
    end = pd.Timestamp(config["end_date"])

    index = pd.date_range(
        start=start,
        end=end + timedelta(days=1),
        freq=config["time_step"],
    )
<<<<<<< HEAD

    powerplant_units = load_file(path=path, config=config, file_name="powerplant_units")
    storage_units = load_file(path=path, config=config, file_name="storage_units")
    demand_units = load_file(path=path, config=config, file_name="demand_units")
=======

    powerplant_units = load_file(path=path, config=config, file_name="powerplant_units")
    storage_units = load_file(path=path, config=config, file_name="storage_units")
    demand_units = load_file(path=path, config=config, file_name="demand_units")

    if powerplant_units is None or demand_units is None:
        raise ValueError("No power plant or no demand units were provided!")

    forecasts_df = load_file(
        path=path, config=config, file_name="forecasts_df", index=index
    )
    demand_df = load_file(path=path, config=config, file_name="demand_df", index=index)
    if demand_df is None:
        raise ValueError("No demand time series was provided!")
    cross_border_flows_df = load_file(
        path=path, config=config, file_name="cross_border_flows", index=index
    )
    availability = load_file(
        path=path, config=config, file_name="availability_df", index=index
    )
    electricity_prices_df = load_file(
        path=path, config=config, file_name="electricity_prices", index=index
    )
    price_forecast_df = load_file(
        path=path, config=config, file_name="price_forecasts", index=index
    )
    fuel_prices_df = load_file(
        path=path, config=config, file_name="fuel_prices_df", index=index
    )
    temperature_df = load_file(
        path=path, config=config, file_name="temperature", index=index
    )

    forecaster = CsvForecaster(
        index=index,
        powerplants_units=powerplant_units,
        demand_units=demand_units,
        market_configs=config["markets_config"],
    )
>>>>>>> 79d7c749

    forecaster.set_forecast(forecasts_df)
    forecaster.set_forecast(demand_df)
    forecaster.set_forecast(cross_border_flows_df)
    forecaster.set_forecast(availability, prefix="availability_")
    forecaster.set_forecast(electricity_prices_df)
    forecaster.set_forecast(price_forecast_df, "price_")
    forecaster.set_forecast(fuel_prices_df, prefix="fuel_price_")
    forecaster.set_forecast(temperature_df)
    forecaster.calc_forecast_if_needed()

    return {
        "config": config,
        "sim_id": sim_id,
        "start": start,
        "end": end,
        "index": index,
        "powerplant_units": powerplant_units,
        "storage_units": storage_units,
        "demand_units": demand_units,
        "forecaster": forecaster,
    }


async def async_setup_world(
    world: World,
    scenario_data: dict[str, object],
    study_case: str,
    perform_learning: bool = True,
    perform_evaluation: bool = False,
    episode: int = 0,
    eval_episode: int = 0,
) -> None:
    """
    Load a scenario from a given path.

    This function loads a scenario within a specified study case from a given path, setting up the world environment for simulation and learning.

    Args:
        world (World): An instance of the World class representing the simulation environment.
        scenario_data (dict): A dictionary containing the configuration and loaded files for the scenario and study case.
        study_case (str): The specific study case within the scenario to be loaded.
        perform_learning (bool, optional): A flag indicating whether learning should be performed. Defaults to True.
        perform_evaluation (bool, optional): A flag indicating whether evaluation should be performed. Defaults to False.
        episode (int, optional): The episode number for learning. Defaults to 0.
        eval_episode (int, optional): The episode number for evaluation. Defaults to 0.

    Raises:
        ValueError: If the specified scenario or study case is not found in the provided inputs.

    """

    sim_id = scenario_data["sim_id"]
    config = scenario_data["config"]
    start = scenario_data["start"]
    end = scenario_data["end"]
    index = scenario_data["index"]
    powerplant_units = scenario_data["powerplant_units"]
    storage_units = scenario_data["storage_units"]
    demand_units = scenario_data["demand_units"]
    forecaster = scenario_data["forecaster"]

<<<<<<< HEAD
    forecasts_df = load_file(
        path=path, config=config, file_name="forecasts_df", index=index
    )
    demand_df = load_file(path=path, config=config, file_name="demand_df", index=index)
    if demand_df is None:
        raise ValueError("No demand time series was provided!")
    cross_border_flows_df = load_file(
        path=path, config=config, file_name="cross_border_flows", index=index
    )
    availability = load_file(
        path=path, config=config, file_name="availability_df", index=index
    )
    electricity_prices_df = load_file(
        path=path, config=config, file_name="electricity_prices", index=index
    )
    price_forecast_df = load_file(
        path=path, config=config, file_name="price_forecasts", index=index
    )
    fuel_prices_df = load_file(
        path=path, config=config, file_name="fuel_prices_df", index=index
    )
    temperature_df = load_file(
        path=path, config=config, file_name="temperature", index=index
    )

    forecaster = CsvForecaster(
        index=index,
        powerplants_units=powerplant_units,
        demand_units=demand_units,
        market_configs=config["markets_config"],
    )

    forecaster.set_forecast(forecasts_df)
    forecaster.set_forecast(demand_df)
    forecaster.set_forecast(cross_border_flows_df)
    forecaster.set_forecast(availability, prefix="availability_")
    forecaster.set_forecast(electricity_prices_df)
    forecaster.set_forecast(price_forecast_df, "price_")
    forecaster.set_forecast(fuel_prices_df, prefix="fuel_price_")
    forecaster.set_forecast(temperature_df)
    forecaster.calc_forecast_if_needed()

    return {
        "config": config,
        "sim_id": sim_id,
        "start": start,
        "end": end,
        "index": index,
        "powerplant_units": powerplant_units,
        "storage_units": storage_units,
        "demand_units": demand_units,
        "forecaster": forecaster,
    }


async def async_setup_world(
    world: World,
    scenario_data: dict[str, object],
    study_case: str,
    perform_evaluation: bool = False,
    terminate_learning: bool = False,
    episode: int = 0,
    eval_episode: int = 0,
) -> None:
    """
    Load a scenario from a given path.

    This function loads a scenario within a specified study case from a given path, setting up the world environment for simulation and learning.

    Args:
        world (World): An instance of the World class representing the simulation environment.
        scenario_data (dict): A dictionary containing the configuration and loaded files for the scenario and study case.
        study_case (str): The specific study case within the scenario to be loaded.
        perform_evaluation (bool, optional): A flag indicating whether evaluation should be performed. Defaults to False.
        terminate_learning (bool, optional): An automatically set flag indicating that we terminated the learning process now, either because we reach the end of the episode itteration or because we triggered an early stopping.
        episode (int, optional): The episode number for learning. Defaults to 0.
        eval_episode (int, optional): The episode number for evaluation. Defaults to 0.

    Raises:
        ValueError: If the specified scenario or study case is not found in the provided inputs.

    """

    sim_id = scenario_data["sim_id"]
    config = scenario_data["config"]
    start = scenario_data["start"]
    end = scenario_data["end"]
    index = scenario_data["index"]
    powerplant_units = scenario_data["powerplant_units"]
    storage_units = scenario_data["storage_units"]
    demand_units = scenario_data["demand_units"]
    forecaster = scenario_data["forecaster"]

=======
>>>>>>> 79d7c749
    save_frequency_hours = config.get("save_frequency_hours", 48)

    learning_config: LearningConfig = config.get("learning_config", {})
    bidding_strategy_params = config.get("bidding_strategy_params", {})

<<<<<<< HEAD
    learning_config["learning_mode"] = config.get("learning_mode", False)
    learning_config["evaluation_mode"] = perform_evaluation

    if terminate_learning:
        learning_config["learning_mode"] = False
        learning_config["evaluation_mode"] = False

=======
    learning_config["learning_mode"] = (
        config.get("learning_mode", False) and perform_learning
    )
    learning_config["evaluation_mode"] = perform_evaluation

>>>>>>> 79d7c749
    if not learning_config.get("trained_policies_save_path"):
        learning_config[
            "trained_policies_save_path"
        ] = f"./learned_strategies/{study_case}"

<<<<<<< HEAD
    if learning_config.get("learning_mode", False) and not learning_config.get(
        "evaluation_mode", False
    ):
        sim_id = f"{sim_id}_{episode}"

    elif learning_config.get("learning_mode", False) and learning_config.get(
        "evaluation_mode", False
    ):
=======
    if learning_config.get("learning_mode", False):
        sim_id = f"{sim_id}_{episode}"

    if learning_config.get("evaluation_mode", False):
>>>>>>> 79d7c749
        sim_id = f"{sim_id}_eval_{eval_episode}"

    await world.setup(
        start=start,
        end=end,
        save_frequency_hours=save_frequency_hours,
        simulation_id=sim_id,
        learning_config=learning_config,
        bidding_params=bidding_strategy_params,
        index=index,
        forecaster=forecaster,
    )

    # get the market config from the config file and add the markets
    logger.info("Adding markets")
    for market_id, market_params in config["markets_config"].items():
        market_config = make_market_config(
            id=market_id,
            market_params=market_params,
            world_start=start,
            world_end=end,
        )
        if "network_path" in market_config.param_dict.keys():
            grid_data = read_grid(market_config.param_dict["network_path"])
            market_config.param_dict["grid_data"] = grid_data

        operator_id = str(market_params["operator"])
        if operator_id not in world.market_operators:
            world.add_market_operator(id=operator_id)

        world.add_market(
            market_operator_id=operator_id,
            market_config=market_config,
        )

    # add the unit operators using unique unit operator names in the powerplants csv
    logger.info("Adding unit operators")
    all_operators = np.concatenate(
        [
            powerplant_units.unit_operator.unique(),
            demand_units.unit_operator.unique(),
        ]
    )

    if storage_units is not None:
        all_operators = np.concatenate(
            [all_operators, storage_units.unit_operator.unique()]
        )

    # add central RL unit operator that handles all RL units
    if world.learning_mode == True and "Operator-RL" not in all_operators:
        all_operators = np.concatenate([all_operators, ["Operator-RL"]])

    for company_name in set(all_operators):
        world.add_unit_operator(id=str(company_name))

    # add the units to corresponding unit operators
    add_units(
        units_df=powerplant_units,
        unit_type="power_plant",
        world=world,
        forecaster=forecaster,
    )

    add_units(
        units_df=storage_units,
        unit_type="storage",
        world=world,
        forecaster=forecaster,
    )

    add_units(
        units_df=demand_units,
        unit_type="demand",
        world=world,
        forecaster=forecaster,
    )

    if (
        world.learning_mode
        and world.learning_role is not None
        and len(world.learning_role.rl_strats) == 0
    ):
        raise ValueError("No RL units/strategies were provided!")


def setup_world(
    world: World,
    scenario_data: dict[str, object],
    study_case: str,
<<<<<<< HEAD
    perform_evaluation: bool = False,
    terminate_learning: bool = False,
=======
    perform_learning: bool = True,
    perform_evaluation: bool = False,
>>>>>>> 79d7c749
    episode: int = 0,
    eval_episode: int = 0,
) -> None:
    world.loop.run_until_complete(
        async_setup_world(
            world=world,
            scenario_data=scenario_data,
            study_case=study_case,
<<<<<<< HEAD
            perform_evaluation=perform_evaluation,
            terminate_learning=terminate_learning,
=======
            perform_learning=perform_learning,
            perform_evaluation=perform_evaluation,
>>>>>>> 79d7c749
            episode=episode,
            eval_episode=eval_episode,
        )
    )


def load_scenario_folder(
    world: World,
    inputs_path: str,
    scenario: str,
    study_case: str,
    perform_evaluation: bool = False,
    terminate_learning: bool = False,
    episode: int = 1,
    eval_episode: int = 1,
):
    """
    Load a scenario from a given path.

    This function loads a scenario within a specified study case from a given path, setting up the world environment for simulation and learning.

    Args:
        world (World): An instance of the World class representing the simulation environment.
        inputs_path (str): The path to the folder containing input files necessary for the scenario.
        scenario (str): The name of the scenario to be loaded.
        study_case (str): The specific study case within the scenario to be loaded.
        perform_evaluation (bool, optional): A flag indicating whether evaluation should be performed. Defaults to False.
        terminate_learning (bool, optional): An automatically set flag indicating that we terminated the learning process now, either because we reach the end of the episode itteration or because we triggered an early stopping.
        episode (int, optional): The episode number for learning. Defaults to 0.
        eval_episode (int, optional): The episode number for evaluation. Defaults to 0.

    Raises:
        ValueError: If the specified scenario or study case is not found in the provided inputs.

    Example:
        >>> load_scenario_folder(
            world=world,
            inputs_path="/path/to/inputs",
            scenario="scenario_name",
            study_case="study_case_name",
            perform_evaluation=False,
            episode=1,
            eval_episode=1,
            trained_policies_save_path="",
        )

    Notes:
        - The function sets up the world environment based on the provided inputs and configuration files.
        - If `perform_evaluation` is set to True, the function performs evaluation using the specified evaluation episode number.
        - The function utilizes the specified inputs to configure the simulation environment, including market parameters, unit operators, and forecasting scenario_data.
        - After calling this function, the world environment is prepared for further simulation and analysis.

    """
<<<<<<< HEAD

=======
>>>>>>> 79d7c749
    scenario_data = load_config_and_create_forecaster(inputs_path, scenario, study_case)

    setup_world(
        world=world,
        scenario_data=scenario_data,
        study_case=study_case,
<<<<<<< HEAD
        perform_evaluation=perform_evaluation,
        terminate_learning=terminate_learning,
=======
        perform_learning=perform_learning,
        perform_evaluation=perform_evaluation,
>>>>>>> 79d7c749
        episode=episode,
        eval_episode=eval_episode,
    )


async def async_load_custom_units(
    world: World,
    inputs_path: str,
    scenario: str,
    file_name: str,
    unit_type: str,
) -> None:
    """
    Load custom units from a given path.

    This function loads custom units of a specified type from a given path within a scenario, adding them to the world environment for simulation.

    Args:
        world (World): An instance of the World class representing the simulation environment.
        inputs_path (str): The path to the folder containing input files necessary for the custom units.
        scenario (str): The name of the scenario from which the custom units are to be loaded.
        file_name (str): The name of the file containing the custom units.
        unit_type (str): The type of the custom units to be loaded.
    """
    path = f"{inputs_path}/{scenario}"

    custom_units = load_file(
        path=path,
        config={},
        file_name=file_name,
    )

    if custom_units is None:
        logger.warning(f"No {file_name} units were provided!")

    operators = custom_units.unit_operator.unique()
    for operator in operators:
        if operator not in world.unit_operators:
            world.add_unit_operator(id=str(operator))

    add_units(
        units_df=custom_units,
        unit_type=unit_type,
        world=world,
        forecaster=world.forecaster,
    )


def load_custom_units(
    world: World,
    inputs_path: str,
    scenario: str,
    file_name: str,
    unit_type: str,
) -> None:
    """
    Load custom units from a given path.

    This function loads custom units of a specified type from a given path within a scenario, adding them to the world environment for simulation.

    Args:
        world (World): An instance of the World class representing the simulation environment.
        inputs_path (str): The path to the folder containing input files necessary for the custom units.
        scenario (str): The name of the scenario from which the custom units are to be loaded.
        file_name (str): The name of the file containing the custom units.
        unit_type (str): The type of the custom units to be loaded.

    Example:
        >>> load_custom_units(
            world=world,
            inputs_path="/path/to/inputs",
            scenario="scenario_name",
            file_name="custom_units.csv",
            unit_type="custom_type"
        )

    Notes:
        - The function loads custom units from the specified file within the given scenario and adds them to the world environment for simulation.
        - If the specified custom units file is not found, a warning is logged.
        - Each unique unit operator in the custom units is added to the world's unit operators.
        - The custom units are added to the world environment based on their type for use in simulations.
    """
    world.loop.run_until_complete(
        async_load_custom_units(
            world=world,
            inputs_path=inputs_path,
            scenario=scenario,
            file_name=file_name,
            unit_type=unit_type,
        )
    )


def run_learning(
    world: World,
    inputs_path: str,
    scenario: str,
    study_case: str,
    verbose: bool = False,
) -> None:
    """
    Train Deep Reinforcement Learning (DRL) agents to act in a simulated market environment.

    This function runs multiple episodes of simulation to train DRL agents, performs evaluation, and saves the best runs. It maintains the buffer and learned agents in memory to avoid resetting them with each new run.

    Args:
        world (World): An instance of the World class representing the simulation environment.
        inputs_path (str): The path to the folder containing input files necessary for the simulation.
        scenario (str): The name of the scenario for the simulation.
        study_case (str): The specific study case for the simulation.
        verbose (bool, optional): A flag indicating whether to display verbose output. Defaults to False.

    Note:
        - The function uses a ReplayBuffer to store experiences for training the DRL agents.
        - It iterates through training episodes, updating the agents and evaluating their performance at regular intervals.
        - Initial exploration is active at the beginning and is disabled after a certain number of episodes to improve the performance of DRL algorithms.
        - Upon completion of training, the function performs an evaluation run using the best policy learned during training.
        - The best policies are chosen based on the average reward obtained during the evaluation runs, and they are saved for future use.
    """

    from assume.reinforcement_learning.buffer import ReplayBuffer

    if not verbose:
        logger.setLevel(logging.WARNING)

    # remove csv path so that nothing is written while learning
    temp_csv_path = world.export_csv_path
    world.export_csv_path = ""

    # initialize policies already here to set the obs_dim and act_dim in the learning role
    actors_and_critics = None
    world.learning_role.initialize_policy(actors_and_critics=actors_and_critics)
    world.output_role.del_similar_runs()

    # check if we already stored policies for this simualtion
    save_path = world.learning_config["trained_policies_save_path"]

<<<<<<< HEAD
    if Path(save_path).is_dir():
        # we are in learning mode and about to train new policies, which might overwrite existing ones
        accept = input(
            f"{save_path=} exists - should we overwrite current learnings? (y/N)"
        )
        if not accept.lower().startswith("y"):
            # stop here - do not start learning or save anything
            raise AssumeException("don't overwrite existing strategies")

    # -----------------------------------------
    # Load scenario data to reuse across episodes
    scenario_data = load_config_and_create_forecaster(inputs_path, scenario, study_case)

    # -----------------------------------------
    # Information that needs to be stored across episodes, aka one simulation run
    inter_episodic_data = {
        "buffer": ReplayBuffer(
            buffer_size=int(world.learning_config.get("replay_buffer_size", 5e5)),
            obs_dim=world.learning_role.rl_algorithm.obs_dim,
            act_dim=world.learning_role.rl_algorithm.act_dim,
            n_rl_units=len(world.learning_role.rl_strats),
            device=world.learning_role.device,
            float_type=world.learning_role.float_type,
        ),
        "actors_and_critics": None,
        "max_eval": defaultdict(lambda: -1e9),
        "all_eval": defaultdict(list),
        "avg_all_eval": [],
        "episodes_done": 0,
        "eval_episodes_done": 0,
    }

    # -----------------------------------------
=======
    # load all scenario_data and create forecaster to be used across episodes
    scenario_data = load_config_and_create_forecaster(inputs_path, scenario, study_case)

    # -----------------------------------------
    # Information That needs to be stored across episodes, aka one simulation run
    buffer = ReplayBuffer(
        buffer_size=int(world.learning_config.get("replay_buffer_size", 5e5)),
        obs_dim=world.learning_role.rl_algorithm.obs_dim,
        act_dim=world.learning_role.rl_algorithm.act_dim,
        n_rl_units=len(world.learning_role.rl_strats),
        device=world.learning_role.device,
        float_type=world.learning_role.float_type,
    )

    actors_and_critics = None
    max_eval = defaultdict(lambda: -1e9)
    all_eval = defaultdict(list)
    avg_eval = []
>>>>>>> 79d7c749

    validation_interval = min(
        world.learning_role.training_episodes,
        world.learning_config.get("validation_episodes_interval", 5),
    )

    eval_episode = 1

    for episode in tqdm(
        range(1, world.learning_role.training_episodes + 1),
        desc="Training Episodes",
    ):
        # TODO normally, loading twice should not create issues, somehow a scheduling issue is raised currently
        if episode != 1:
            setup_world(
                world=world,
                scenario_data=scenario_data,
                study_case=study_case,
<<<<<<< HEAD
=======
                perform_learning=True,
>>>>>>> 79d7c749
                episode=episode,
            )

        # -----------------------------------------
        # Give the newly initliazed learning role the needed information across episodes
        world.learning_role.load_inter_episodic_data(inter_episodic_data)

        if episode > world.learning_role.episodes_collecting_initial_experience:
            world.learning_role.turn_off_initial_exploration()

        world.run()

<<<<<<< HEAD
        inter_episodic_data = world.learning_role.get_inter_episodic_data()
        inter_episodic_data["episodes_done"] = episode
=======
        # they are change implicitly anyhow do to our function call
        actors_and_critics = world.learning_role.rl_algorithm.extract_policy()

        # save current params in training path
        world.learning_role.rl_algorithm.save_params(directory=last_policies_path)
>>>>>>> 79d7c749

        # evaluation run:
        if (
            episode % validation_interval == 0
            and episode > world.learning_role.episodes_collecting_initial_experience
        ):
            world.reset()

            # load evaluation run
            setup_world(
                world=world,
                scenario_data=scenario_data,
                study_case=study_case,
<<<<<<< HEAD
=======
                perform_learning=False,
>>>>>>> 79d7c749
                perform_evaluation=True,
                eval_episode=eval_episode,
            )

            world.learning_role.load_inter_episodic_data(inter_episodic_data)

            world.run()

            total_rewards = world.output_role.get_sum_reward()
            avg_reward = np.mean(total_rewards)
            # check reward improvement in evaluation run
            # and store best run in eval folder
            terminate = world.learning_role.compare_and_save_policies(
                {"avg_reward": avg_reward}
            )

            inter_episodic_data = world.learning_role.get_inter_episodic_data()
            inter_episodic_data["eval_episodes_done"] = eval_episode

            # if we have not improved in the last x evaluations, we stop
            if terminate:
                break

            eval_episode += 1

        world.reset()

        # in load_scenario_folder_async, we initiate new container and kill old if present
        # as long as we do not skip setup container should be handled correctly
        # if enough initial experience was collected according to specifications in learning config
        # turn off initial exploration and go into full learning mode
        if episode >= world.learning_role.episodes_collecting_initial_experience:
            world.learning_role.turn_off_initial_exploration()

        # if at end of simulation save last policies
        if episode == (world.learning_role.training_episodes + 1):
            world.learning_role.rl_algorithm.save_params(
                directory=f"{world.learning_role.trained_policies_save_path}/last_policies"
            )

        # container shutdown implicitly with new initialisation
    logger.info("################")
    logger.info("Training finished, Start evaluation run")

    world.export_csv_path = temp_csv_path

    # load scenario for evaluation
<<<<<<< HEAD
=======
    # TODO which policies of the actors are used here? change to last
>>>>>>> 79d7c749

    setup_world(
        world=world,
        scenario_data=scenario_data,
        study_case=study_case,
<<<<<<< HEAD
        terminate_learning=True,
        eval_episode=eval_episode,
=======
        perform_learning=False,
>>>>>>> 79d7c749
    )

    world.learning_role.load_inter_episodic_data(inter_episodic_data)


if __name__ == "__main__":
    scenario_data = read_grid(Path("examples/inputs/example_01d"))<|MERGE_RESOLUTION|>--- conflicted
+++ resolved
@@ -313,251 +313,122 @@
         end=end + timedelta(days=1),
         freq=config["time_step"],
     )
-<<<<<<< HEAD
-
-    powerplant_units = load_file(path=path, config=config, file_name="powerplant_units")
-    storage_units = load_file(path=path, config=config, file_name="storage_units")
-    demand_units = load_file(path=path, config=config, file_name="demand_units")
-=======
-
-    powerplant_units = load_file(path=path, config=config, file_name="powerplant_units")
-    storage_units = load_file(path=path, config=config, file_name="storage_units")
-    demand_units = load_file(path=path, config=config, file_name="demand_units")
+    # get extra parameters for bidding strategies
+
+    # load the data from the csv files
+    # tries to load all files, returns a warning if file does not exist
+    # also attempts to resample the inputs if their resolution is higher than user specified time step
+    logger.info("Loading input data")
+    powerplant_units = load_file(
+        path=path,
+        config=config,
+        file_name="powerplant_units",
+    )
+
+    storage_units = load_file(
+        path=path,
+        config=config,
+        file_name="storage_units",
+    )
+
+    demand_units = load_file(
+        path=path,
+        config=config,
+        file_name="demand_units",
+    )
 
     if powerplant_units is None or demand_units is None:
         raise ValueError("No power plant or no demand units were provided!")
 
-    forecasts_df = load_file(
-        path=path, config=config, file_name="forecasts_df", index=index
-    )
-    demand_df = load_file(path=path, config=config, file_name="demand_df", index=index)
-    if demand_df is None:
-        raise ValueError("No demand time series was provided!")
-    cross_border_flows_df = load_file(
-        path=path, config=config, file_name="cross_border_flows", index=index
-    )
-    availability = load_file(
-        path=path, config=config, file_name="availability_df", index=index
-    )
-    electricity_prices_df = load_file(
-        path=path, config=config, file_name="electricity_prices", index=index
-    )
-    price_forecast_df = load_file(
-        path=path, config=config, file_name="price_forecasts", index=index
-    )
-    fuel_prices_df = load_file(
-        path=path, config=config, file_name="fuel_prices_df", index=index
-    )
-    temperature_df = load_file(
-        path=path, config=config, file_name="temperature", index=index
-    )
-
+    save_frequency_hours = config.get("save_frequency_hours", 48)
+    sim_id = f"{scenario}_{study_case}"
+
+    learning_config: LearningConfig = config.get("learning_config", {})
+    bidding_strategy_params = config.get("bidding_strategy_params", {})
+
+    learning_config["learning_mode"] = (
+        config.get("learning_mode", False) and perform_learning
+    )
+    learning_config["evaluation_mode"] = perform_evaluation
+
+    if not learning_config.get("trained_policies_save_path"):
+        learning_config[
+            "trained_policies_save_path"
+        ] = f"./learned_strategies/{study_case}"
+
+    config = replace_paths(config, path)
+
+    if learning_config.get("learning_mode", False):
+        sim_id = f"{sim_id}_{episode}"
+
+    if learning_config.get("evaluation_mode", False):
+        sim_id = f"{sim_id}_eval_{eval_episode}"
+
+    # add forecast provider
+    logger.info("Adding forecast")
     forecaster = CsvForecaster(
         index=index,
         powerplants_units=powerplant_units,
         demand_units=demand_units,
         market_configs=config["markets_config"],
     )
->>>>>>> 79d7c749
-
+
+    forecasts_df = load_file(
+        path=path,
+        config=config,
+        file_name="forecasts_df",
+        index=index,
+    )
     forecaster.set_forecast(forecasts_df)
-    forecaster.set_forecast(demand_df)
-    forecaster.set_forecast(cross_border_flows_df)
-    forecaster.set_forecast(availability, prefix="availability_")
-    forecaster.set_forecast(electricity_prices_df)
-    forecaster.set_forecast(price_forecast_df, "price_")
-    forecaster.set_forecast(fuel_prices_df, prefix="fuel_price_")
-    forecaster.set_forecast(temperature_df)
-    forecaster.calc_forecast_if_needed()
-
-    return {
-        "config": config,
-        "sim_id": sim_id,
-        "start": start,
-        "end": end,
-        "index": index,
-        "powerplant_units": powerplant_units,
-        "storage_units": storage_units,
-        "demand_units": demand_units,
-        "forecaster": forecaster,
-    }
-
-
-async def async_setup_world(
-    world: World,
-    scenario_data: dict[str, object],
-    study_case: str,
-    perform_learning: bool = True,
-    perform_evaluation: bool = False,
-    episode: int = 0,
-    eval_episode: int = 0,
-) -> None:
-    """
-    Load a scenario from a given path.
-
-    This function loads a scenario within a specified study case from a given path, setting up the world environment for simulation and learning.
-
-    Args:
-        world (World): An instance of the World class representing the simulation environment.
-        scenario_data (dict): A dictionary containing the configuration and loaded files for the scenario and study case.
-        study_case (str): The specific study case within the scenario to be loaded.
-        perform_learning (bool, optional): A flag indicating whether learning should be performed. Defaults to True.
-        perform_evaluation (bool, optional): A flag indicating whether evaluation should be performed. Defaults to False.
-        episode (int, optional): The episode number for learning. Defaults to 0.
-        eval_episode (int, optional): The episode number for evaluation. Defaults to 0.
-
-    Raises:
-        ValueError: If the specified scenario or study case is not found in the provided inputs.
-
-    """
-
-    sim_id = scenario_data["sim_id"]
-    config = scenario_data["config"]
-    start = scenario_data["start"]
-    end = scenario_data["end"]
-    index = scenario_data["index"]
-    powerplant_units = scenario_data["powerplant_units"]
-    storage_units = scenario_data["storage_units"]
-    demand_units = scenario_data["demand_units"]
-    forecaster = scenario_data["forecaster"]
-
-<<<<<<< HEAD
-    forecasts_df = load_file(
-        path=path, config=config, file_name="forecasts_df", index=index
-    )
-    demand_df = load_file(path=path, config=config, file_name="demand_df", index=index)
+
+    demand_df = load_file(
+        path=path,
+        config=config,
+        file_name="demand_df",
+        index=index,
+    )
     if demand_df is None:
         raise ValueError("No demand time series was provided!")
+    forecaster.set_forecast(demand_df)
+
     cross_border_flows_df = load_file(
-        path=path, config=config, file_name="cross_border_flows", index=index
-    )
+        path=path,
+        config=config,
+        file_name="cross_border_flows",
+        index=index,
+    )
+    forecaster.set_forecast(cross_border_flows_df)
+
     availability = load_file(
-        path=path, config=config, file_name="availability_df", index=index
-    )
+        path=path,
+        config=config,
+        file_name="availability_df",
+        index=index,
+    )
+    forecaster.set_forecast(availability, prefix="availability_")
     electricity_prices_df = load_file(
         path=path, config=config, file_name="electricity_prices", index=index
     )
+    forecaster.set_forecast(electricity_prices_df)
+
     price_forecast_df = load_file(
         path=path, config=config, file_name="price_forecasts", index=index
     )
-    fuel_prices_df = load_file(
-        path=path, config=config, file_name="fuel_prices_df", index=index
-    )
-    temperature_df = load_file(
-        path=path, config=config, file_name="temperature", index=index
-    )
-
-    forecaster = CsvForecaster(
-        index=index,
-        powerplants_units=powerplant_units,
-        demand_units=demand_units,
-        market_configs=config["markets_config"],
-    )
-
-    forecaster.set_forecast(forecasts_df)
-    forecaster.set_forecast(demand_df)
-    forecaster.set_forecast(cross_border_flows_df)
-    forecaster.set_forecast(availability, prefix="availability_")
-    forecaster.set_forecast(electricity_prices_df)
     forecaster.set_forecast(price_forecast_df, "price_")
-    forecaster.set_forecast(fuel_prices_df, prefix="fuel_price_")
-    forecaster.set_forecast(temperature_df)
+    forecaster.set_forecast(
+        load_file(
+            path=path,
+            config=config,
+            file_name="fuel_prices_df",
+            index=index,
+        ),
+        prefix="fuel_price_",
+    )
+    forecaster.set_forecast(
+        load_file(path=path, config=config, file_name="temperature", index=index)
+    )
     forecaster.calc_forecast_if_needed()
-
-    return {
-        "config": config,
-        "sim_id": sim_id,
-        "start": start,
-        "end": end,
-        "index": index,
-        "powerplant_units": powerplant_units,
-        "storage_units": storage_units,
-        "demand_units": demand_units,
-        "forecaster": forecaster,
-    }
-
-
-async def async_setup_world(
-    world: World,
-    scenario_data: dict[str, object],
-    study_case: str,
-    perform_evaluation: bool = False,
-    terminate_learning: bool = False,
-    episode: int = 0,
-    eval_episode: int = 0,
-) -> None:
-    """
-    Load a scenario from a given path.
-
-    This function loads a scenario within a specified study case from a given path, setting up the world environment for simulation and learning.
-
-    Args:
-        world (World): An instance of the World class representing the simulation environment.
-        scenario_data (dict): A dictionary containing the configuration and loaded files for the scenario and study case.
-        study_case (str): The specific study case within the scenario to be loaded.
-        perform_evaluation (bool, optional): A flag indicating whether evaluation should be performed. Defaults to False.
-        terminate_learning (bool, optional): An automatically set flag indicating that we terminated the learning process now, either because we reach the end of the episode itteration or because we triggered an early stopping.
-        episode (int, optional): The episode number for learning. Defaults to 0.
-        eval_episode (int, optional): The episode number for evaluation. Defaults to 0.
-
-    Raises:
-        ValueError: If the specified scenario or study case is not found in the provided inputs.
-
-    """
-
-    sim_id = scenario_data["sim_id"]
-    config = scenario_data["config"]
-    start = scenario_data["start"]
-    end = scenario_data["end"]
-    index = scenario_data["index"]
-    powerplant_units = scenario_data["powerplant_units"]
-    storage_units = scenario_data["storage_units"]
-    demand_units = scenario_data["demand_units"]
-    forecaster = scenario_data["forecaster"]
-
-=======
->>>>>>> 79d7c749
-    save_frequency_hours = config.get("save_frequency_hours", 48)
-
-    learning_config: LearningConfig = config.get("learning_config", {})
-    bidding_strategy_params = config.get("bidding_strategy_params", {})
-
-<<<<<<< HEAD
-    learning_config["learning_mode"] = config.get("learning_mode", False)
-    learning_config["evaluation_mode"] = perform_evaluation
-
-    if terminate_learning:
-        learning_config["learning_mode"] = False
-        learning_config["evaluation_mode"] = False
-
-=======
-    learning_config["learning_mode"] = (
-        config.get("learning_mode", False) and perform_learning
-    )
-    learning_config["evaluation_mode"] = perform_evaluation
-
->>>>>>> 79d7c749
-    if not learning_config.get("trained_policies_save_path"):
-        learning_config[
-            "trained_policies_save_path"
-        ] = f"./learned_strategies/{study_case}"
-
-<<<<<<< HEAD
-    if learning_config.get("learning_mode", False) and not learning_config.get(
-        "evaluation_mode", False
-    ):
-        sim_id = f"{sim_id}_{episode}"
-
-    elif learning_config.get("learning_mode", False) and learning_config.get(
-        "evaluation_mode", False
-    ):
-=======
-    if learning_config.get("learning_mode", False):
-        sim_id = f"{sim_id}_{episode}"
-
-    if learning_config.get("evaluation_mode", False):
->>>>>>> 79d7c749
-        sim_id = f"{sim_id}_eval_{eval_episode}"
+    forecaster.save_forecasts(path)
 
     await world.setup(
         start=start,
@@ -641,38 +512,6 @@
         and len(world.learning_role.rl_strats) == 0
     ):
         raise ValueError("No RL units/strategies were provided!")
-
-
-def setup_world(
-    world: World,
-    scenario_data: dict[str, object],
-    study_case: str,
-<<<<<<< HEAD
-    perform_evaluation: bool = False,
-    terminate_learning: bool = False,
-=======
-    perform_learning: bool = True,
-    perform_evaluation: bool = False,
->>>>>>> 79d7c749
-    episode: int = 0,
-    eval_episode: int = 0,
-) -> None:
-    world.loop.run_until_complete(
-        async_setup_world(
-            world=world,
-            scenario_data=scenario_data,
-            study_case=study_case,
-<<<<<<< HEAD
-            perform_evaluation=perform_evaluation,
-            terminate_learning=terminate_learning,
-=======
-            perform_learning=perform_learning,
-            perform_evaluation=perform_evaluation,
->>>>>>> 79d7c749
-            episode=episode,
-            eval_episode=eval_episode,
-        )
-    )
 
 
 def load_scenario_folder(
@@ -722,25 +561,17 @@
         - After calling this function, the world environment is prepared for further simulation and analysis.
 
     """
-<<<<<<< HEAD
-
-=======
->>>>>>> 79d7c749
-    scenario_data = load_config_and_create_forecaster(inputs_path, scenario, study_case)
-
-    setup_world(
-        world=world,
-        scenario_data=scenario_data,
-        study_case=study_case,
-<<<<<<< HEAD
-        perform_evaluation=perform_evaluation,
-        terminate_learning=terminate_learning,
-=======
-        perform_learning=perform_learning,
-        perform_evaluation=perform_evaluation,
->>>>>>> 79d7c749
-        episode=episode,
-        eval_episode=eval_episode,
+    world.loop.run_until_complete(
+        load_scenario_folder_async(
+            world=world,
+            inputs_path=inputs_path,
+            scenario=scenario,
+            study_case=study_case,
+            perform_learning=perform_learning,
+            perform_evaluation=perform_evaluation,
+            episode=episode,
+            eval_episode=eval_episode,
+        )
     )
 
 
@@ -876,7 +707,9 @@
     # check if we already stored policies for this simualtion
     save_path = world.learning_config["trained_policies_save_path"]
 
-<<<<<<< HEAD
+    # load all scenario_data and create forecaster to be used across episodes
+    scenario_data = load_config_and_create_forecaster(inputs_path, scenario, study_case)
+
     if Path(save_path).is_dir():
         # we are in learning mode and about to train new policies, which might overwrite existing ones
         accept = input(
@@ -885,34 +718,6 @@
         if not accept.lower().startswith("y"):
             # stop here - do not start learning or save anything
             raise AssumeException("don't overwrite existing strategies")
-
-    # -----------------------------------------
-    # Load scenario data to reuse across episodes
-    scenario_data = load_config_and_create_forecaster(inputs_path, scenario, study_case)
-
-    # -----------------------------------------
-    # Information that needs to be stored across episodes, aka one simulation run
-    inter_episodic_data = {
-        "buffer": ReplayBuffer(
-            buffer_size=int(world.learning_config.get("replay_buffer_size", 5e5)),
-            obs_dim=world.learning_role.rl_algorithm.obs_dim,
-            act_dim=world.learning_role.rl_algorithm.act_dim,
-            n_rl_units=len(world.learning_role.rl_strats),
-            device=world.learning_role.device,
-            float_type=world.learning_role.float_type,
-        ),
-        "actors_and_critics": None,
-        "max_eval": defaultdict(lambda: -1e9),
-        "all_eval": defaultdict(list),
-        "avg_all_eval": [],
-        "episodes_done": 0,
-        "eval_episodes_done": 0,
-    }
-
-    # -----------------------------------------
-=======
-    # load all scenario_data and create forecaster to be used across episodes
-    scenario_data = load_config_and_create_forecaster(inputs_path, scenario, study_case)
 
     # -----------------------------------------
     # Information That needs to be stored across episodes, aka one simulation run
@@ -924,12 +729,11 @@
         device=world.learning_role.device,
         float_type=world.learning_role.float_type,
     )
-
     actors_and_critics = None
     max_eval = defaultdict(lambda: -1e9)
     all_eval = defaultdict(list)
     avg_eval = []
->>>>>>> 79d7c749
+    # -----------------------------------------
 
     validation_interval = min(
         world.learning_role.training_episodes,
@@ -944,14 +748,12 @@
     ):
         # TODO normally, loading twice should not create issues, somehow a scheduling issue is raised currently
         if episode != 1:
-            setup_world(
-                world=world,
-                scenario_data=scenario_data,
-                study_case=study_case,
-<<<<<<< HEAD
-=======
+            load_scenario_folder(
+                world,
+                inputs_path,
+                scenario,
+                study_case,
                 perform_learning=True,
->>>>>>> 79d7c749
                 episode=episode,
             )
 
@@ -964,16 +766,12 @@
 
         world.run()
 
-<<<<<<< HEAD
-        inter_episodic_data = world.learning_role.get_inter_episodic_data()
-        inter_episodic_data["episodes_done"] = episode
-=======
         # they are change implicitly anyhow do to our function call
         actors_and_critics = world.learning_role.rl_algorithm.extract_policy()
 
         # save current params in training path
+
         world.learning_role.rl_algorithm.save_params(directory=last_policies_path)
->>>>>>> 79d7c749
 
         # evaluation run:
         if (
@@ -983,14 +781,12 @@
             world.reset()
 
             # load evaluation run
-            setup_world(
-                world=world,
-                scenario_data=scenario_data,
-                study_case=study_case,
-<<<<<<< HEAD
-=======
+            load_scenario_folder(
+                world,
+                inputs_path,
+                scenario,
+                study_case,
                 perform_learning=False,
->>>>>>> 79d7c749
                 perform_evaluation=True,
                 eval_episode=eval_episode,
             )
@@ -1038,21 +834,13 @@
     world.export_csv_path = temp_csv_path
 
     # load scenario for evaluation
-<<<<<<< HEAD
-=======
     # TODO which policies of the actors are used here? change to last
->>>>>>> 79d7c749
-
-    setup_world(
-        world=world,
-        scenario_data=scenario_data,
-        study_case=study_case,
-<<<<<<< HEAD
-        terminate_learning=True,
-        eval_episode=eval_episode,
-=======
+    load_scenario_folder(
+        world,
+        inputs_path,
+        scenario,
+        study_case,
         perform_learning=False,
->>>>>>> 79d7c749
     )
 
     world.learning_role.load_inter_episodic_data(inter_episodic_data)
