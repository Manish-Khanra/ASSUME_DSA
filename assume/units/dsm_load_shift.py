# SPDX-FileCopyrightText: ASSUME Developers
#
# SPDX-License-Identifier: AGPL-3.0-or-later

import logging
from collections.abc import Callable
from datetime import datetime

import matplotlib.pyplot as plt
import pyomo.environ as pyo
from pyomo.opt import (
    SolverFactory,
    SolverStatus,
    TerminationCondition,
    check_available_solvers,
)

from assume.common.fast_pandas import FastSeries
from assume.units.dst_components import demand_side_technologies

SOLVERS = ["appsi_highs", "gurobi", "glpk", "cbc", "cplex"]

logger = logging.getLogger(__name__)


class DSMFlex:
    # Mapping of flexibility measures to their respective functions
    flexibility_map: dict[str, Callable[[pyo.ConcreteModel], None]] = {
        "electricity_price_signal": lambda self, model: self.electricity_price_signal(
            model
        ),
        "cost_based_load_shift": lambda self, model: self.cost_based_flexibility(model),
        "congestion_management_flexibility": lambda self,
        model: self.grid_congestion_management(model),
        "symmetric_flexible_block": lambda self, model: self.symmetric_flexible_block(
            model
        ),
        "peak_load_shifting": lambda self, model: self.peak_load_shifting_flexibility(
            model
        ),
        "renewable_utilisation": lambda self, model: self.renewable_utilisation(
            model,
        ),
    }
    big_M = 10000000

    def __init__(self, components, **kwargs):
        super().__init__(**kwargs)

        self.components = components

        self.initialize_solver()

    def initialize_solver(self, solver=None):
        # Define a solver
        solvers = check_available_solvers(*SOLVERS)

        # raise an error if no solver is available
        if not solvers:
            raise ValueError(
                f"None of {SOLVERS} are available. Install one of them to proceed."
            )

        solver = solver if solver in solvers else solvers[0]
        if solver == "gurobi":
            self.solver_options = {"LogToConsole": 0, "OutputFlag": 0}
        elif solver == "appsi_highs":
            self.solver_options = {"output_flag": False, "log_to_console": False}
        else:
            self.solver_options = {}
        self.solver = SolverFactory(solver)

    def initialize_components(self):
        """
        Initializes the DSM components by creating and adding blocks to the model.

        This method iterates over the provided components, instantiates their corresponding classes,
        and adds the respective blocks to the Pyomo model.

        Args:
            components (dict[str, dict]): A dictionary where each key is a technology name and
                                        the value is a dictionary of parameters for the respective technology.
                                        Each technology is mapped to a corresponding class in `demand_side_technologies`.

        The method:
        - Looks up the corresponding class for each technology in `demand_side_technologies`.
        - Instantiates the class by passing the required parameters.
        - Adds the resulting block to the model under the `dsm_blocks` attribute.
        """
        components = self.components.copy()
        self.model.dsm_blocks = pyo.Block(list(components.keys()))

        for technology, component_data in components.items():
            if technology in demand_side_technologies:
                # Get the class from the dictionary mapping (adjust `demand_side_technologies` to hold classes)
                component_class = demand_side_technologies[technology]

                # Instantiate the component with the required parameters (unpack the component_data dictionary)
                component_instance = component_class(
                    time_steps=self.model.time_steps, **component_data
                )
                # Add the component to the components dictionary
                self.components[technology] = component_instance

                # Add the component's block to the model
                component_instance.add_to_model(
                    self.model, self.model.dsm_blocks[technology]
                )

    def setup_model(self, presolve=True):
        # Initialize the Pyomo model
        # along with optimal and flexibility constraints
        # and the objective functions

        self.optimisation_counter = 0
        self.model = pyo.ConcreteModel()
        self.define_sets()
        self.define_parameters()
        self.define_variables()

        self.initialize_components()
        self.initialize_process_sequence()

        self.define_constraints()
        self.define_objective_opt()

        # Solve the model to determine the optimal operation without flexibility
        # and store the results to be used in the flexibility mode later
        if presolve:
            self.determine_optimal_operation_without_flex(switch_flex_off=False)

        # Modify the model to include the flexibility measure constraints
        # as well as add a new objective function to the model
        # to maximize the flexibility measure
        if self.flexibility_measure in DSMFlex.flexibility_map:
            DSMFlex.flexibility_map[self.flexibility_measure](self, self.model)
        else:
            raise ValueError(f"Unknown flexibility measure: {self.flexibility_measure}")

    def define_sets(self) -> None:
        """
        Defines the sets for the Pyomo model.
        """
        self.model.time_steps = pyo.Set(
            initialize=[idx for idx, _ in enumerate(self.index)]
        )

    def define_objective_opt(self):
        """
        Defines the objective for the optimization model.

        Args:
            model (pyomo.ConcreteModel): The Pyomo model.
        """
        if self.objective == "min_variable_cost":

            @self.model.Objective(sense=pyo.minimize)
            def obj_rule_opt(m):
                """
                Minimizes the total variable cost over all time steps.
                """
                total_variable_cost = pyo.quicksum(
                    self.model.variable_cost[t] for t in self.model.time_steps
                )

                return total_variable_cost

        else:
            raise ValueError(f"Unknown objective: {self.objective}")

    def electricity_price_signal(self, model):
        """
        Determine the optimal operation using a new electricity price signal.
        """
        # Delete the existing electricity_price component
        model.del_component(model.electricity_price)

        # Add the updated electricity_price component explicitly
        model.add_component(
            "electricity_price",
            pyo.Param(
                model.time_steps,
                initialize={
                    t: value for t, value in enumerate(self.electricity_price_flex)
                },
            ),
        )

        @self.model.Objective(sense=pyo.minimize)
        def obj_rule_flex(m):
            """
            Maximizes the load shift over all time steps.
            """
            total_variable_cost = pyo.quicksum(
                self.model.variable_cost[t] for t in self.model.time_steps
            )

            return total_variable_cost

    def cost_based_flexibility(self, model):
        """
        Modify the optimization model to include constraints for flexibility within cost tolerance.
        """

        model.cost_tolerance = pyo.Param(initialize=(self.cost_tolerance))
        model.total_cost = pyo.Param(initialize=0.0, mutable=True)

        # Variables
        model.load_shift_pos = pyo.Var(model.time_steps, within=pyo.NonNegativeIntegers)
        model.load_shift_neg = pyo.Var(model.time_steps, within=pyo.NonNegativeIntegers)
        model.shift_indicator = pyo.Var(model.time_steps, within=pyo.Binary)

        @model.Constraint()
        def total_cost_upper_limit(m):
            return pyo.quicksum(
                m.variable_cost[t] for t in m.time_steps
            ) <= m.total_cost * (1 + (m.cost_tolerance / 100))

        @model.Constraint(model.time_steps)
        def flex_constraint_upper(m, t):
            return m.load_shift_pos[t] <= (1 - m.shift_indicator[t]) * self.big_M

        @model.Constraint(model.time_steps)
        def flex_constraint_lower(m, t):
            return m.load_shift_neg[t] <= m.shift_indicator[t] * self.big_M

        @model.Constraint(model.time_steps)
        def total_power_input_constraint_with_flex(m, t):
            # Apply constraints based on the technology type
            if self.technology == "hydrogen_plant":
                # Hydrogen plant constraint
                return (
                    m.total_power_input[t] + m.load_shift_pos[t] - m.load_shift_neg[t]
                    == self.model.dsm_blocks["electrolyser"].power_in[t]
                )
            elif self.technology == "steel_plant":
                # Steel plant constraint with conditional electrolyser inclusion
                if self.has_electrolyser:
                    return (
                        m.total_power_input[t]
                        + m.load_shift_pos[t]
                        - m.load_shift_neg[t]
                        == self.model.dsm_blocks["electrolyser"].power_in[t]
                        + self.model.dsm_blocks["eaf"].power_in[t]
                        + self.model.dsm_blocks["dri_plant"].power_in[t]
                    )
                else:
                    return (
                        m.total_power_input[t]
                        + m.load_shift_pos[t]
                        - m.load_shift_neg[t]
                        == self.model.dsm_blocks["eaf"].power_in[t]
                        + self.model.dsm_blocks["dri_plant"].power_in[t]
                    )

            elif self.technology == "building":
                total_power_input = m.inflex_demand[t]
                # Building components (e.g., heat_pump, boiler, pv_plant, generic_storage)
                if self.has_heatpump:
                    total_power_input += self.model.dsm_blocks["heat_pump"].power_in[t]
                if self.has_boiler:
                    total_power_input += self.model.dsm_blocks["boiler"].power_in[t]
                if self.has_ev:
                    total_power_input += (
                        self.model.dsm_blocks["electric_vehicle"].charge[t]
                        - self.model.dsm_blocks["electric_vehicle"].discharge[t]
                    )
                if self.has_battery_storage:
                    total_power_input += (
                        self.model.dsm_blocks["generic_storage"].charge[t]
                        - self.model.dsm_blocks["generic_storage"].discharge[t]
                    )
                if self.has_pv:
                    total_power_input -= self.model.dsm_blocks["pv_plant"].power[t]

            elif self.technology == "steam_generator_plant":
                total_power = 0
                if self.has_heatpump:
                    total_power += self.model.dsm_blocks["heat_pump"].power_in[t]
                if self.has_boiler:
                    boiler = self.components["boiler"]
                    if boiler.fuel_type == "electricity":
                        total_power += self.model.dsm_blocks["boiler"].power_in[t]
                return (
                    m.total_power_input[t] + m.load_shift_pos[t] - m.load_shift_neg[t]
                    == total_power
                )

        @self.model.Objective(sense=pyo.maximize)
        def obj_rule_flex(m):
            """
            Maximizes the load shift over all time steps.
            """

            maximise_load_shift = pyo.quicksum(
                m.load_shift_pos[t] for t in m.time_steps
            )

            return maximise_load_shift

    def symmetric_flexible_block(self, model):
        """
        Cost-based CRM flexibility (rolling 4-hour blocks) for steam_generator_plant.
        Optimizes a feasible operational profile (sum of tech variables), calculates
        up/down 4-hour CRM blocks, and enforces a total cost limit.
        Also stores static plant-wide max and min capacity as attributes for later use.
        """
        block_length = 4
        min_bid_MW = 1
        time_steps = list(sorted(model.time_steps))
        T = len(time_steps)
        possible_starts = [time_steps[i] for i in range(T - block_length + 1)]

        # ---- STATIC PLANT-WIDE MAX/MIN CAPACITY ----
        max_plant_capacity = 0
        min_plant_capacity = 0
        if self.has_heatpump:
            max_plant_capacity += model.dsm_blocks["heat_pump"].max_power
            min_plant_capacity += model.dsm_blocks["heat_pump"].min_power
        if self.has_boiler:
            boiler = self.components["boiler"]
            if boiler.fuel_type == "electricity":
                max_plant_capacity += model.dsm_blocks["boiler"].max_power
                min_plant_capacity += model.dsm_blocks["boiler"].min_power

        # Save as attributes on the unit for use in bidding strategy, etc.
        self.max_plant_capacity = max_plant_capacity
        self.min_plant_capacity = min_plant_capacity

        # ---- FLEXIBILITY BLOCK VARIABLES ----
        model.block_up = pyo.Var(possible_starts, within=pyo.NonNegativeReals)
        model.block_down = pyo.Var(possible_starts, within=pyo.NonNegativeReals)
        model.block_is_bid_up = pyo.Var(possible_starts, within=pyo.Binary)
        model.block_is_bid_down = pyo.Var(possible_starts, within=pyo.Binary)

        # ConstraintLists to hold per-block constraints
        model.block_up_window = pyo.ConstraintList()
        model.block_down_window = pyo.ConstraintList()

        for t in possible_starts:
            for offset in range(block_length):
                tau = time_steps[time_steps.index(t) + offset]
                total_power = 0
                if self.has_heatpump:
                    total_power += model.dsm_blocks["heat_pump"].power_in[tau]
                if self.has_boiler:
                    boiler = self.components["boiler"]
                    if boiler.fuel_type == "electricity":
                        total_power += model.dsm_blocks["boiler"].power_in[tau]
                # Use the stored plant-wide capacities here if you want,
                # or (if you allow for time-varying max/min in the future) keep the local max/min per tau

                # Block up/down window constraints (use static min/max plant capacity here)
                model.block_up_window.add(
                    model.block_up[t] <= self.max_plant_capacity - total_power
                )
                model.block_down_window.add(
                    model.block_down[t] <= total_power - self.min_plant_capacity
                )

        @model.Constraint(possible_starts)
        def block_bid_logic_up(m, t):
            return m.block_up[t] >= min_bid_MW * m.block_is_bid_up[t]

        @model.Constraint(possible_starts)
        def block_bid_logic_down(m, t):
            return m.block_down[t] >= min_bid_MW * m.block_is_bid_down[t]

        @model.Constraint(possible_starts)
        def symmetric_block(m, t):
            return m.block_is_bid_up[t] + m.block_is_bid_down[t] <= 1

        # ---- COST TOLERANCE ----
        model.cost_tolerance = pyo.Param(initialize=self.cost_tolerance)
        model.total_cost = pyo.Param(initialize=0.0, mutable=True)

        @model.Constraint()
        def total_cost_upper_limit(m):
            return pyo.quicksum(
                m.variable_cost[t] for t in m.time_steps
            ) <= m.total_cost * (1 + (m.cost_tolerance / 100))

        # ---- OBJECTIVE: MAXIMIZE CRM UPWARD FLEXIBILITY ----
        @model.Objective(sense=pyo.maximize)
        def obj_rule_flex(m):
            return sum(m.block_up[t] for t in possible_starts)

    def grid_congestion_management(self, model):
        """
        Adjust load shifting based directly on grid congestion signals to enable
        congestion-responsive flexibility.

        Args:
            model (pyomo.ConcreteModel): The Pyomo model being optimized.
        """

        # Generate the congestion indicator dictionary based on the threshold
        congestion_indicator_dict = {
            i: int(value > self.congestion_threshold)
            for i, value in enumerate(self.congestion_signal)
        }

        # Define the cost tolerance parameter
        model.cost_tolerance = pyo.Param(initialize=(self.cost_tolerance))
        model.total_cost = pyo.Param(initialize=0.0, mutable=True)
        # Define congestion_indicator as a fixed parameter with matching indices
        model.congestion_indicator = pyo.Param(
            model.time_steps, initialize=congestion_indicator_dict
        )

        # Variables
        model.load_shift_pos = pyo.Var(model.time_steps, within=pyo.NonNegativeIntegers)
        model.load_shift_neg = pyo.Var(model.time_steps, within=pyo.NonNegativeIntegers)
        model.shift_indicator = pyo.Var(model.time_steps, within=pyo.Binary)

        # Constraint to manage total cost upper limit with cost tolerance
        @model.Constraint()
        def total_cost_upper_limit(m):
            return pyo.quicksum(
                m.variable_cost[t] for t in m.time_steps
            ) <= m.total_cost * (1 + (m.cost_tolerance / 100))

        @model.Constraint(model.time_steps)
        def flex_constraint_upper(m, t):
            return m.load_shift_pos[t] <= (1 - m.shift_indicator[t]) * self.big_M

        @model.Constraint(model.time_steps)
        def flex_constraint_lower(m, t):
            return m.load_shift_neg[t] <= m.shift_indicator[t] * self.big_M

        # Power input constraint with flexibility based on congestion
        @model.Constraint(model.time_steps)
        def total_power_input_constraint_with_flex(m, t):
            if self.technology == "steel_plant":
                if self.has_electrolyser:
                    return (
                        m.total_power_input[t]
                        + m.load_shift_pos[t]
                        - m.load_shift_neg[t]
                        == self.model.dsm_blocks["electrolyser"].power_in[t]
                        + self.model.dsm_blocks["eaf"].power_in[t]
                        + self.model.dsm_blocks["dri_plant"].power_in[t]
                    )
                else:
                    return (
                        m.total_power_input[t]
                        + m.load_shift_pos[t]
                        - m.load_shift_neg[t]
                        == self.model.dsm_blocks["eaf"].power_in[t]
                        + self.model.dsm_blocks["dri_plant"].power_in[t]
                    )
            elif self.technology == "steam_generator_plant":
                total_power = 0
                if self.has_heatpump:
                    total_power += self.model.dsm_blocks["heat_pump"].power_in[t]
                if self.has_boiler:
                    boiler = self.components["boiler"]
                    if boiler.fuel_type == "electricity":
                        total_power += self.model.dsm_blocks["boiler"].power_in[t]
                return (
                    m.total_power_input[t] + m.load_shift_pos[t] - m.load_shift_neg[t]
                    == total_power
                )

        @self.model.Objective(sense=pyo.maximize)
        def obj_rule_flex(m):
            """
            Maximizes the load shift over all time steps.
            """
            maximise_load_shift = pyo.quicksum(
                m.load_shift_neg[t] * m.congestion_indicator[t] for t in m.time_steps
            )

            return maximise_load_shift

    def peak_load_shifting_flexibility(self, model):
        """
        Implements constraints for peak load shifting flexibility by identifying peak periods
        and allowing load shifts from peak to off-peak periods within a cost tolerance.

        Args:
            model (pyomo.ConcreteModel): The Pyomo model being optimized.
        """

        max_load = max(self.opt_power_requirement)

        peak_load_cap_value = max_load * (
            self.peak_load_cap / 100
        )  # E.g., 10% threshold
        # Add peak_threshold_value as a Param on the model so it can be accessed elsewhere
        model.peak_load_cap_value = pyo.Param(initialize=peak_load_cap_value)

        # Parameters
        model.cost_tolerance = pyo.Param(initialize=self.cost_tolerance)
        model.total_cost = pyo.Param(initialize=0.0, mutable=True)

        # Variables for load shifting
        model.load_shift_pos = pyo.Var(model.time_steps, within=pyo.NonNegativeIntegers)
        model.load_shift_neg = pyo.Var(model.time_steps, within=pyo.NonNegativeIntegers)
        model.shift_indicator = pyo.Var(model.time_steps, within=pyo.Binary)

        peak_periods = {
            t
            for t in model.time_steps
            if self.opt_power_requirement.iloc[t] > peak_load_cap_value
        }
        model.peak_indicator = pyo.Param(
            model.time_steps,
            initialize={t: int(t in peak_periods) for t in model.time_steps},
        )

        @model.Constraint()
        def total_cost_upper_limit(m):
            return pyo.quicksum(
                m.variable_cost[t] for t in m.time_steps
            ) <= m.total_cost * (1 + (m.cost_tolerance / 100))

        @model.Constraint(model.time_steps)
        def flex_constraint_upper(m, t):
            return m.load_shift_pos[t] <= (1 - m.shift_indicator[t]) * self.big_M

        @model.Constraint(model.time_steps)
        def flex_constraint_lower(m, t):
            return m.load_shift_neg[t] <= m.shift_indicator[t] * self.big_M

        # Power input constraint with flexibility based on congestion
        @model.Constraint(model.time_steps)
        def total_power_input_constraint_with_peak_shift(m, t):
            if self.has_electrolyser:
                return (
                    m.total_power_input[t] + m.load_shift_pos[t] - m.load_shift_neg[t]
                    == m.dsm_blocks["electrolyser"].power_in[t]
                    + m.dsm_blocks["eaf"].power_in[t]
                    + m.dsm_blocks["dri_plant"].power_in[t]
                )
            else:
                return (
                    m.total_power_input[t] + m.load_shift_pos[t] - m.load_shift_neg[t]
                    == m.dsm_blocks["eaf"].power_in[t]
                    + m.dsm_blocks["dri_plant"].power_in[t]
                )

        @model.Constraint(model.time_steps)
        def peak_threshold_constraint(m, t):
            """
            Ensures that the power input during peak periods does not exceed the peak threshold value.
            """
            if self.has_electrolyser:
                return (
                    m.dsm_blocks["electrolyser"].power_in[t]
                    + m.dsm_blocks["eaf"].power_in[t]
                    + m.dsm_blocks["dri_plant"].power_in[t]
                    <= peak_load_cap_value
                )
            else:
                return (
                    m.dsm_blocks["eaf"].power_in[t]
                    + m.dsm_blocks["dri_plant"].power_in[t]
                    <= peak_load_cap_value
                )

        @self.model.Objective(sense=pyo.maximize)
        def obj_rule_flex(m):
            """
            Maximizes the load shift over all time steps.
            """
            maximise_load_shift = pyo.quicksum(
                m.load_shift_neg[t] * m.peak_indicator[t] for t in m.time_steps
            )

            return maximise_load_shift

    def renewable_utilisation(self, model):
        """
        Implements flexibility based on the renewable utilisation signal. The normalized renewable intensity
        signal indicates the periods with high renewable availability, allowing the steel plant to adjust
        its load flexibly in response.

        Args:
            model (pyomo.ConcreteModel): The Pyomo model being optimized.
        """
        # Normalize renewable utilization signal between 0 and 1
        renewable_signal_normalised = (
            self.renewable_utilisation_signal - self.renewable_utilisation_signal.min()
        ) / (
            self.renewable_utilisation_signal.max()
            - self.renewable_utilisation_signal.min()
        )
        # Add normalized renewable signal as a model parameter
        model.renewable_signal = pyo.Param(
            model.time_steps,
            initialize={
                t: renewable_signal_normalised.iloc[t] for t in model.time_steps
            },
        )

        model.cost_tolerance = pyo.Param(initialize=self.cost_tolerance)
        model.total_cost = pyo.Param(initialize=0.0, mutable=True)

        # Variables for load flexibility based on renewable intensity
        model.load_shift_pos = pyo.Var(model.time_steps, within=pyo.NonNegativeIntegers)
        model.load_shift_neg = pyo.Var(model.time_steps, within=pyo.NonNegativeIntegers)
        model.shift_indicator = pyo.Var(model.time_steps, within=pyo.Binary)

        # Constraint to manage total cost upper limit with cost tolerance
        @model.Constraint()
        def total_cost_upper_limit(m):
            return pyo.quicksum(
                m.variable_cost[t] for t in m.time_steps
            ) <= m.total_cost * (1 + (m.cost_tolerance / 100))

        @model.Constraint(model.time_steps)
        def flex_constraint_upper(m, t):
            return m.load_shift_pos[t] <= (1 - m.shift_indicator[t]) * self.big_M

        @model.Constraint(model.time_steps)
        def flex_constraint_lower(m, t):
            return m.load_shift_neg[t] <= m.shift_indicator[t] * self.big_M

        # Power input constraint integrating flexibility
        @model.Constraint(model.time_steps)
        def total_power_input_constraint_flex(m, t):
            if self.has_electrolyser:
                return (
                    m.total_power_input[t] + m.load_shift_pos[t] - m.load_shift_neg[t]
                    == m.dsm_blocks["electrolyser"].power_in[t]
                    + m.dsm_blocks["eaf"].power_in[t]
                    + m.dsm_blocks["dri_plant"].power_in[t]
                )
            else:
                return (
                    m.total_power_input[t] + m.load_shift_pos[t] - m.load_shift_neg[t]
                    == m.dsm_blocks["eaf"].power_in[t]
                    + m.dsm_blocks["dri_plant"].power_in[t]
                )

        @self.model.Objective(sense=pyo.maximize)
        def obj_rule_flex(m):
            """
            Maximizes the load increase over all time steps based on renewable surplus.
            """
            maximise_renewable_utilisation = pyo.quicksum(
                m.load_shift_pos[t] * m.renewable_signal[t] for t in m.time_steps
            )

            return maximise_renewable_utilisation

    def determine_optimal_operation_without_flex(self, switch_flex_off=True):
        """
        Determines the optimal operation of the steel plant without considering flexibility.
        """
        # create an instance of the model
        instance = self.model.create_instance()
        # switch the instance to the optimal mode by deactivating the flexibility constraints and objective
        if switch_flex_off:
            instance = self.switch_to_opt(instance)
        # solve the instance
        results = self.solver.solve(instance, options=self.solver_options)

        # Check solver status and termination condition
        if (results.solver.status == SolverStatus.ok) and (
            results.solver.termination_condition == TerminationCondition.optimal
        ):
            logger.debug("The model was solved optimally.")

            # Display the Objective Function Value
            objective_value = instance.obj_rule_opt()
            logger.debug("The value of the objective function is %s.", objective_value)

        elif results.solver.termination_condition == TerminationCondition.infeasible:
            logger.debug("The model is infeasible.")

        else:
            logger.debug("Solver Status: ", results.solver.status)
            logger.debug(
                "Termination Condition: ", results.solver.termination_condition
            )

        opt_power_requirement = [
            pyo.value(instance.total_power_input[t]) for t in instance.time_steps
        ]
        self.opt_power_requirement = FastSeries(
            index=self.index, value=opt_power_requirement
        )

        self.total_cost = sum(
            instance.variable_cost[t].value for t in instance.time_steps
        )

        # Variable cost series
        variable_cost = [
            pyo.value(instance.variable_cost[t]) for t in instance.time_steps
        ]
        self.variable_cost_series = FastSeries(index=self.index, value=variable_cost)

        # Plot
        time_steps = list(instance.time_steps)
        variable_cost_series = [
            pyo.value(instance.variable_cost[t]) for t in time_steps
        ]
        total_power_input_series = [
            pyo.value(instance.total_power_input[t]) for t in time_steps
        ]

        # Save time series data to attributes
        self.opt_power_requirement = FastSeries(
            index=self.index, value=total_power_input_series
        )
        self.variable_cost_series = FastSeries(
            index=self.index, value=variable_cost_series
        )

        # Setup plotting
        time_steps = list(instance.time_steps)
        fig, axs = plt.subplots(3, 1, figsize=(12, 12), sharex=True)

        # Plot 1: Heat Pump power input
        if "heat_pump" in instance.dsm_blocks:
            hp_power = [
                pyo.value(instance.dsm_blocks["heat_pump"].power_in[t])
                for t in time_steps
            ]
            axs[0].plot(time_steps, hp_power, label="Heat Pump Power In", color="green")
            axs[0].set_ylabel("Power (kW)")
            axs[0].legend()
            axs[0].grid(True)

        # Plot 2: Boiler fuel input
        if "boiler" in instance.dsm_blocks and hasattr(
            instance.dsm_blocks["boiler"], "hydrogen_gas_in"
        ):
            boiler_gas = [
                pyo.value(instance.dsm_blocks["boiler"].hydrogen_gas_in[t])
                for t in time_steps
            ]
            axs[1].plot(
                time_steps, boiler_gas, label="Boiler Hydrogen Gas In", color="orange"
            )
            axs[1].set_ylabel("Fuel Input (kW)")
            axs[1].legend()
            axs[1].grid(True)

        # Plot 3: Thermal Storage SOC, Charge, Discharge (Discharge in 4th quadrant)
        if "thermal_storage" in instance.dsm_blocks:
            soc = [
                pyo.value(instance.dsm_blocks["thermal_storage"].soc[t])
                for t in time_steps
            ]
            charge = [
                pyo.value(instance.dsm_blocks["thermal_storage"].charge[t])
                for t in time_steps
            ]
            discharge = [
                pyo.value(instance.dsm_blocks["thermal_storage"].discharge[t])
                for t in time_steps
            ]

            axs[2].fill_between(time_steps, soc, alpha=0.3, label="SOC", color="blue")
            axs[2].plot(
                time_steps, charge, label="Charge", linestyle="--", color="green"
            )
            axs[2].plot(
                time_steps,
                [-x for x in discharge],
                label="Discharge",
                linestyle="--",
                color="red",
            )
            axs[2].axhline(0, color="black", linewidth=0.5)
            axs[2].set_ylabel("Storage (kWh)")
            axs[2].legend()
            axs[2].grid(True)

        axs[2].set_xlabel("Time Step")
        plt.suptitle("Paper & Pulp Plant Inflex")
        plt.tight_layout()
        plt.show()

    def determine_optimal_operation_with_flex(self):
        """
        Determines the optimal operation of the steel plant without considering flexibility.
        """
        # create an instance of the model
        instance = self.model.create_instance()
        # switch the instance to the flexibility mode by deactivating the optimal constraints and objective
        instance = self.switch_to_flex(instance)
        # solve the instance
        results = self.solver.solve(instance, options=self.solver_options)

        # Check solver status and termination condition
        if (results.solver.status == SolverStatus.ok) and (
            results.solver.termination_condition == TerminationCondition.optimal
        ):
            logger.debug("The model was solved optimally.")

            # Display the Objective Function Value
            objective_value = instance.obj_rule_flex()
            logger.debug("The value of the objective function is %s.", objective_value)

        elif results.solver.termination_condition == TerminationCondition.infeasible:
            logger.debug("The model is infeasible.")

        else:
            logger.debug("Solver Status: ", results.solver.status)
            logger.debug(
                "Termination Condition: ", results.solver.termination_condition
            )

        if self.flexibility_measure == "electricity_price_signal":
            flex_power_requirement = [
                pyo.value(instance.total_power_input[t]) for t in instance.time_steps
            ]
            self.flex_power_requirement = FastSeries(
                index=self.index, value=flex_power_requirement
<<<<<<< HEAD
            )
        else:
            # Compute adjusted total power input with load shift applied
            adjusted_total_power_input = []
            for t in instance.time_steps:
                # Calculate the load-shifted value of total_power_input
                adjusted_power = (
                    instance.total_power_input[t].value
                    + instance.load_shift_pos[t].value
                    - instance.load_shift_neg[t].value
                )
                adjusted_total_power_input.append(adjusted_power)

=======
            )
        if self.flexibility_measure == "symmetric_flexible_block":
            adjusted_total_power_input = []
            for t in instance.time_steps:
                total_power = 0.0
                for tech_name, tech_block in instance.dsm_blocks.items():
                    if hasattr(tech_block, "power_in"):
                        total_power += pyo.value(tech_block.power_in[t])
                adjusted_total_power_input.append(total_power)

            self.flex_power_requirement = FastSeries(
                index=self.index, value=adjusted_total_power_input
            )

            # Now assign to your series
            self.flex_power_requirement = FastSeries(
                index=self.index, value=adjusted_total_power_input
            )

        else:
            # Compute adjusted total power input with load shift applied
            adjusted_total_power_input = []
            for t in instance.time_steps:
                # Calculate the load-shifted value of total_power_input
                adjusted_power = (
                    instance.total_power_input[t].value
                    + instance.load_shift_pos[t].value
                    - instance.load_shift_neg[t].value
                )
                adjusted_total_power_input.append(adjusted_power)

>>>>>>> 0f6d1ac0
            # Assign this list to flex_power_requirement as a pandas Series
            self.flex_power_requirement = FastSeries(
                index=self.index, value=adjusted_total_power_input
            )

        # Variable cost series
        flex_variable_cost = [
            instance.variable_cost[t].value for t in instance.time_steps
        ]
        self.flex_variable_cost_series = FastSeries(
            index=self.index, value=flex_variable_cost
        )

        # Setup plotting
        time_steps = list(instance.time_steps)
        fig, axs = plt.subplots(3, 1, figsize=(12, 12), sharex=True)

        # Plot 1: Heat Pump power input
        if "heat_pump" in instance.dsm_blocks:
            hp_power = [
                pyo.value(instance.dsm_blocks["heat_pump"].power_in[t])
                for t in time_steps
            ]
            axs[0].plot(time_steps, hp_power, label="Heat Pump Power In", color="green")
            axs[0].set_ylabel("Power (kW)")
            axs[0].legend()
            axs[0].grid(True)

        # Plot 2: Boiler fuel input
        if "boiler" in instance.dsm_blocks and hasattr(
            instance.dsm_blocks["boiler"], "hydrogen_gas_in"
        ):
            boiler_gas = [
                pyo.value(instance.dsm_blocks["boiler"].hydrogen_gas_in[t])
                for t in time_steps
            ]
            axs[1].plot(
                time_steps, boiler_gas, label="Boiler Hydrogen Gas In", color="orange"
            )
            axs[1].set_ylabel("Fuel Input (kW)")
            axs[1].legend()
            axs[1].grid(True)

        # Plot 3: Thermal Storage SOC, Charge, Discharge (Discharge in 4th quadrant)
        if "thermal_storage" in instance.dsm_blocks:
            soc = [
                pyo.value(instance.dsm_blocks["thermal_storage"].soc[t])
                for t in time_steps
            ]
            charge = [
                pyo.value(instance.dsm_blocks["thermal_storage"].charge[t])
                for t in time_steps
            ]
            discharge = [
                pyo.value(instance.dsm_blocks["thermal_storage"].discharge[t])
                for t in time_steps
            ]

            axs[2].fill_between(time_steps, soc, alpha=0.3, label="SOC", color="blue")
            axs[2].plot(
                time_steps, charge, label="Charge", linestyle="--", color="green"
            )
            axs[2].plot(
                time_steps,
                [-x for x in discharge],
                label="Discharge",
                linestyle="--",
                color="red",
            )
            axs[2].axhline(0, color="black", linewidth=0.5)
            axs[2].set_ylabel("Storage (kWh)")
            axs[2].legend()
            axs[2].grid(True)

        axs[2].set_xlabel("Time Step")
        plt.suptitle("Paper & Pulp Plant Flex")
        plt.tight_layout()
        plt.show()

    def switch_to_opt(self, instance):
        """
        Switches the instance to solve a cost based optimisation problem by deactivating the flexibility constraints and objective.

        Args:
            instance (pyomo.ConcreteModel): The instance of the Pyomo model.

        Returns:
            pyomo.ConcreteModel: The modified instance with flexibility constraints and objective deactivated.
        """

        instance.obj_rule_flex.deactivate()

        # Deactivate flexibility constraints if they exist
        if hasattr(instance, "total_cost_upper_limit"):
            instance.total_cost_upper_limit.deactivate()

        if hasattr(instance, "peak_load_shift_constraint"):
            instance.peak_load_shift_constraint.deactivate()

        # if hasattr(instance, "total_power_input_constraint_with_flex"):
        instance.total_power_input_constraint_with_flex.deactivate()

        return instance

    def switch_to_flex(self, instance):
        """
        Switches the instance to flexibility mode by deactivating few constraints and objective function.

        Args:
            instance (pyomo.ConcreteModel): The instance of the Pyomo model.

        Returns:
            pyomo.ConcreteModel: The modified instance with optimal constraints and objective deactivated.
        """
        # deactivate the optimal constraints and objective
        instance.obj_rule_opt.deactivate()
        instance.total_power_input_constraint.deactivate()

        # fix values of model.total_power_input
        for t in instance.time_steps:
            instance.total_power_input[t].fix(self.opt_power_requirement.iloc[t])
        instance.total_cost = self.total_cost

        return instance

    def calculate_marginal_cost(self, start: datetime, power: float) -> float:
        """
        Calculates the marginal cost of operating the building unit at a specific time and power level.

        The marginal cost represents the additional cost incurred by increasing the power output by one unit.

        Args:
            start (datetime): The start time of the dispatch period.
            power (float): The power output level of the unit during the dispatch.

        Returns:
            float: The marginal cost of the unit for the given power level. Returns 0 if there is no power requirement.
        """
        # Initialize marginal cost
        marginal_cost = 0
        epsilon = 1e-3

        if power > epsilon:
            marginal_cost = abs(self.variable_cost_series.at[start] / power)
        return marginal_cost

    def as_dict(self) -> dict:
        """
        Returns the attributes of the unit as a dictionary, including specific attributes.

        Returns:
            dict: The attributes of the unit as a dictionary.
        """
        # Assuming unit_dict is a dictionary that you want to save to the database
        components_list = [component for component in self.model.dsm_blocks.keys()]

        # Convert the list to a delimited string
        components_string = ",".join(components_list)

        unit_dict = super().as_dict()
        unit_dict.update(
            {
                "unit_type": "demand",
                "components": components_string,
            }
        )

        return unit_dict<|MERGE_RESOLUTION|>--- conflicted
+++ resolved
@@ -6,7 +6,6 @@
 from collections.abc import Callable
 from datetime import datetime
 
-import matplotlib.pyplot as plt
 import pyomo.environ as pyo
 from pyomo.opt import (
     SolverFactory,
@@ -693,89 +692,6 @@
         ]
         self.variable_cost_series = FastSeries(index=self.index, value=variable_cost)
 
-        # Plot
-        time_steps = list(instance.time_steps)
-        variable_cost_series = [
-            pyo.value(instance.variable_cost[t]) for t in time_steps
-        ]
-        total_power_input_series = [
-            pyo.value(instance.total_power_input[t]) for t in time_steps
-        ]
-
-        # Save time series data to attributes
-        self.opt_power_requirement = FastSeries(
-            index=self.index, value=total_power_input_series
-        )
-        self.variable_cost_series = FastSeries(
-            index=self.index, value=variable_cost_series
-        )
-
-        # Setup plotting
-        time_steps = list(instance.time_steps)
-        fig, axs = plt.subplots(3, 1, figsize=(12, 12), sharex=True)
-
-        # Plot 1: Heat Pump power input
-        if "heat_pump" in instance.dsm_blocks:
-            hp_power = [
-                pyo.value(instance.dsm_blocks["heat_pump"].power_in[t])
-                for t in time_steps
-            ]
-            axs[0].plot(time_steps, hp_power, label="Heat Pump Power In", color="green")
-            axs[0].set_ylabel("Power (kW)")
-            axs[0].legend()
-            axs[0].grid(True)
-
-        # Plot 2: Boiler fuel input
-        if "boiler" in instance.dsm_blocks and hasattr(
-            instance.dsm_blocks["boiler"], "hydrogen_gas_in"
-        ):
-            boiler_gas = [
-                pyo.value(instance.dsm_blocks["boiler"].hydrogen_gas_in[t])
-                for t in time_steps
-            ]
-            axs[1].plot(
-                time_steps, boiler_gas, label="Boiler Hydrogen Gas In", color="orange"
-            )
-            axs[1].set_ylabel("Fuel Input (kW)")
-            axs[1].legend()
-            axs[1].grid(True)
-
-        # Plot 3: Thermal Storage SOC, Charge, Discharge (Discharge in 4th quadrant)
-        if "thermal_storage" in instance.dsm_blocks:
-            soc = [
-                pyo.value(instance.dsm_blocks["thermal_storage"].soc[t])
-                for t in time_steps
-            ]
-            charge = [
-                pyo.value(instance.dsm_blocks["thermal_storage"].charge[t])
-                for t in time_steps
-            ]
-            discharge = [
-                pyo.value(instance.dsm_blocks["thermal_storage"].discharge[t])
-                for t in time_steps
-            ]
-
-            axs[2].fill_between(time_steps, soc, alpha=0.3, label="SOC", color="blue")
-            axs[2].plot(
-                time_steps, charge, label="Charge", linestyle="--", color="green"
-            )
-            axs[2].plot(
-                time_steps,
-                [-x for x in discharge],
-                label="Discharge",
-                linestyle="--",
-                color="red",
-            )
-            axs[2].axhline(0, color="black", linewidth=0.5)
-            axs[2].set_ylabel("Storage (kWh)")
-            axs[2].legend()
-            axs[2].grid(True)
-
-        axs[2].set_xlabel("Time Step")
-        plt.suptitle("Paper & Pulp Plant Inflex")
-        plt.tight_layout()
-        plt.show()
-
     def determine_optimal_operation_with_flex(self):
         """
         Determines the optimal operation of the steel plant without considering flexibility.
@@ -812,8 +728,25 @@
             ]
             self.flex_power_requirement = FastSeries(
                 index=self.index, value=flex_power_requirement
-<<<<<<< HEAD
-            )
+            )
+        if self.flexibility_measure == "symmetric_flexible_block":
+            adjusted_total_power_input = []
+            for t in instance.time_steps:
+                total_power = 0.0
+                for tech_name, tech_block in instance.dsm_blocks.items():
+                    if hasattr(tech_block, "power_in"):
+                        total_power += pyo.value(tech_block.power_in[t])
+                adjusted_total_power_input.append(total_power)
+
+            self.flex_power_requirement = FastSeries(
+                index=self.index, value=adjusted_total_power_input
+            )
+
+            # Now assign to your series
+            self.flex_power_requirement = FastSeries(
+                index=self.index, value=adjusted_total_power_input
+            )
+
         else:
             # Compute adjusted total power input with load shift applied
             adjusted_total_power_input = []
@@ -826,39 +759,6 @@
                 )
                 adjusted_total_power_input.append(adjusted_power)
 
-=======
-            )
-        if self.flexibility_measure == "symmetric_flexible_block":
-            adjusted_total_power_input = []
-            for t in instance.time_steps:
-                total_power = 0.0
-                for tech_name, tech_block in instance.dsm_blocks.items():
-                    if hasattr(tech_block, "power_in"):
-                        total_power += pyo.value(tech_block.power_in[t])
-                adjusted_total_power_input.append(total_power)
-
-            self.flex_power_requirement = FastSeries(
-                index=self.index, value=adjusted_total_power_input
-            )
-
-            # Now assign to your series
-            self.flex_power_requirement = FastSeries(
-                index=self.index, value=adjusted_total_power_input
-            )
-
-        else:
-            # Compute adjusted total power input with load shift applied
-            adjusted_total_power_input = []
-            for t in instance.time_steps:
-                # Calculate the load-shifted value of total_power_input
-                adjusted_power = (
-                    instance.total_power_input[t].value
-                    + instance.load_shift_pos[t].value
-                    - instance.load_shift_neg[t].value
-                )
-                adjusted_total_power_input.append(adjusted_power)
-
->>>>>>> 0f6d1ac0
             # Assign this list to flex_power_requirement as a pandas Series
             self.flex_power_requirement = FastSeries(
                 index=self.index, value=adjusted_total_power_input
@@ -872,72 +772,6 @@
             index=self.index, value=flex_variable_cost
         )
 
-        # Setup plotting
-        time_steps = list(instance.time_steps)
-        fig, axs = plt.subplots(3, 1, figsize=(12, 12), sharex=True)
-
-        # Plot 1: Heat Pump power input
-        if "heat_pump" in instance.dsm_blocks:
-            hp_power = [
-                pyo.value(instance.dsm_blocks["heat_pump"].power_in[t])
-                for t in time_steps
-            ]
-            axs[0].plot(time_steps, hp_power, label="Heat Pump Power In", color="green")
-            axs[0].set_ylabel("Power (kW)")
-            axs[0].legend()
-            axs[0].grid(True)
-
-        # Plot 2: Boiler fuel input
-        if "boiler" in instance.dsm_blocks and hasattr(
-            instance.dsm_blocks["boiler"], "hydrogen_gas_in"
-        ):
-            boiler_gas = [
-                pyo.value(instance.dsm_blocks["boiler"].hydrogen_gas_in[t])
-                for t in time_steps
-            ]
-            axs[1].plot(
-                time_steps, boiler_gas, label="Boiler Hydrogen Gas In", color="orange"
-            )
-            axs[1].set_ylabel("Fuel Input (kW)")
-            axs[1].legend()
-            axs[1].grid(True)
-
-        # Plot 3: Thermal Storage SOC, Charge, Discharge (Discharge in 4th quadrant)
-        if "thermal_storage" in instance.dsm_blocks:
-            soc = [
-                pyo.value(instance.dsm_blocks["thermal_storage"].soc[t])
-                for t in time_steps
-            ]
-            charge = [
-                pyo.value(instance.dsm_blocks["thermal_storage"].charge[t])
-                for t in time_steps
-            ]
-            discharge = [
-                pyo.value(instance.dsm_blocks["thermal_storage"].discharge[t])
-                for t in time_steps
-            ]
-
-            axs[2].fill_between(time_steps, soc, alpha=0.3, label="SOC", color="blue")
-            axs[2].plot(
-                time_steps, charge, label="Charge", linestyle="--", color="green"
-            )
-            axs[2].plot(
-                time_steps,
-                [-x for x in discharge],
-                label="Discharge",
-                linestyle="--",
-                color="red",
-            )
-            axs[2].axhline(0, color="black", linewidth=0.5)
-            axs[2].set_ylabel("Storage (kWh)")
-            axs[2].legend()
-            axs[2].grid(True)
-
-        axs[2].set_xlabel("Time Step")
-        plt.suptitle("Paper & Pulp Plant Flex")
-        plt.tight_layout()
-        plt.show()
-
     def switch_to_opt(self, instance):
         """
         Switches the instance to solve a cost based optimisation problem by deactivating the flexibility constraints and objective.
