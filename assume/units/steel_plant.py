--- conflicted
+++ resolved
@@ -10,11 +10,6 @@
 from assume.common.forecasts import Forecaster
 from assume.units.dsm_load_shift import DSMFlex
 
-<<<<<<< HEAD
-SOLVERS = ["gurobi", "glpk", "cbc", "cplex"]
-
-=======
->>>>>>> 54fc20df
 logger = logging.getLogger(__name__)
 
 # Set the log level to ERROR
