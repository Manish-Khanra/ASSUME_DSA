# SPDX-FileCopyrightText: ASSUME Developers
#
# SPDX-License-Identifier: AGPL-3.0-or-later

from assume.common.base import BaseStrategy, LearningStrategy
from assume.strategies.advanced_orders import flexableEOMBlock, flexableEOMLinked
from assume.strategies.extended import OTCStrategy
from assume.strategies.flexable import flexableEOM, flexableNegCRM, flexablePosCRM
from assume.strategies.flexable_storage import (
    flexableEOMStorage,
    flexableNegCRMStorage,
    flexablePosCRMStorage,
)
from assume.strategies.naive_strategies import (
    NaiveDADSMStrategy,
    NaiveProfileStrategy,
    NaiveRedispatchDSMStrategy,
    NaiveRedispatchStrategy,
    NaiveRedispatchSteelplantStrategy,
    NaiveSingleBidStrategy,
    NaiveExchangeStrategy,
<<<<<<< HEAD
    FixedDispatchStrategy,
=======
    ElasticDemandStrategy,
>>>>>>> fb53d416
)
from assume.strategies.manual_strategies import SimpleManualTerminalStrategy
from assume.strategies.dmas_powerplant import DmasPowerplantStrategy
from assume.strategies.dmas_storage import DmasStorageStrategy


bidding_strategies: dict[str, BaseStrategy] = {
    "naive_eom": NaiveSingleBidStrategy,
    "naive_dam": NaiveProfileStrategy,
    "naive_pos_reserve": NaiveSingleBidStrategy,
    "naive_neg_reserve": NaiveSingleBidStrategy,
    "naive_exchange": NaiveExchangeStrategy,
    "elastic_demand": ElasticDemandStrategy,
    "otc_strategy": OTCStrategy,
    "flexable_eom": flexableEOM,
    "flexable_eom_block": flexableEOMBlock,
    "flexable_eom_linked": flexableEOMLinked,
    "flexable_neg_crm": flexableNegCRM,
    "flexable_pos_crm": flexablePosCRM,
    "flexable_eom_storage": flexableEOMStorage,
    "flexable_neg_crm_storage": flexableNegCRMStorage,
    "flexable_pos_crm_storage": flexablePosCRMStorage,
    "naive_redispatch": NaiveRedispatchStrategy,
    "naive_da_dsm": NaiveDADSMStrategy,
    "naive_redispatch_dsm": NaiveRedispatchDSMStrategy,
    "manual_strategy": SimpleManualTerminalStrategy,
    "dmas_powerplant": DmasPowerplantStrategy,
    "dmas_storage": DmasStorageStrategy,
    "NaiveRedispatchSteelplantStrategy":NaiveRedispatchSteelplantStrategy,
    "FixedDispatchStrategy": FixedDispatchStrategy,
}

try:
    from assume.strategies.learning_advanced_orders import (
        RLAdvancedOrderStrategy,
    )
    from assume.strategies.learning_strategies import (
        RLStrategy,
        RLStrategySingleBid,
        StorageRLStrategy,
    )

    bidding_strategies["pp_learning"] = RLStrategy
    bidding_strategies["pp_learning_single_bid"] = RLStrategySingleBid
    bidding_strategies["storage_learning"] = StorageRLStrategy
    bidding_strategies["learning_advanced_orders"] = RLAdvancedOrderStrategy

except ImportError:
    pass<|MERGE_RESOLUTION|>--- conflicted
+++ resolved
@@ -19,11 +19,8 @@
     NaiveRedispatchSteelplantStrategy,
     NaiveSingleBidStrategy,
     NaiveExchangeStrategy,
-<<<<<<< HEAD
+    ElasticDemandStrategy,
     FixedDispatchStrategy,
-=======
-    ElasticDemandStrategy,
->>>>>>> fb53d416
 )
 from assume.strategies.manual_strategies import SimpleManualTerminalStrategy
 from assume.strategies.dmas_powerplant import DmasPowerplantStrategy
