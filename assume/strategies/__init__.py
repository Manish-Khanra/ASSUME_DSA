--- conflicted
+++ resolved
@@ -19,13 +19,10 @@
     NaiveRedispatchStrategyDSM,
     NaiveSingleBidStrategy,
     NaiveExchangeStrategy,
-<<<<<<< HEAD
+    ElasticDemandStrategy,
     FixedDispatchStrategy,
     DSM_PosCRM_Strategy,
     DSM_NegCRM_Strategy,
-=======
-    ElasticDemandStrategy,
->>>>>>> 0b27f872
 )
 from assume.strategies.manual_strategies import SimpleManualTerminalStrategy
 from assume.strategies.dmas_powerplant import DmasPowerplantStrategy
