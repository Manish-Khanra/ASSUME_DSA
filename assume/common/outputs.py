# SPDX-FileCopyrightText: ASSUME Developers
#
# SPDX-License-Identifier: AGPL-3.0-or-later

import logging
import shutil
from collections import defaultdict
from datetime import datetime
from multiprocessing import Lock
from pathlib import Path
from typing import TypedDict

import numpy as np
import pandas as pd
from dateutil import rrule as rr
from mango import Role
from pandas.api.types import is_bool_dtype, is_numeric_dtype
from psycopg2.errors import UndefinedColumn
from sqlalchemy import inspect, text
from sqlalchemy.exc import DataError, OperationalError, ProgrammingError

from assume.common.market_objects import MetaDict
from assume.common.utils import check_for_tensors, separate_orders

logger = logging.getLogger(__name__)


class OutputDef(TypedDict):
    name: str
    value: str
    from_table: str


class WriteOutput(Role):
    """
    Initializes an instance of the WriteOutput class.

    Args:
        simulation_id (str): The ID of the simulation as a unique classifier.
        start (datetime.datetime): The start datetime of the simulation run.
        end (datetime.datetime): The end datetime of the simulation run.
        db_engine: The database engine. Defaults to None.
        export_csv_path (str, optional): The path for exporting CSV files, no path results in not writing the csv. Defaults to "".
        save_frequency_hours (int): The frequency in hours for storing data in the db and/or csv files. Defaults to None.
        learning_mode (bool, optional): Indicates if the simulation is in learning mode. Defaults to False.
        perform_evaluation (bool, optional): Indicates if the simulation is in evaluation mode. Defaults to False.
        additional_kpis (dict[str, OutputDef], optional): makes it possible to define additional kpis evaluated
    """

    def __init__(
        self,
        simulation_id: str,
        start: datetime,
        end: datetime,
        db_engine=None,
        export_csv_path: str = "",
        save_frequency_hours: int = None,
        learning_mode: bool = False,
        perform_evaluation: bool = False,
        additional_kpis: dict[str, OutputDef] = {},
    ):
        super().__init__()

        # store needed date
        self.simulation_id = simulation_id
        self.save_frequency_hours = save_frequency_hours
        logger.debug("saving results every %s hours", self.save_frequency_hours)

        # make directory if not already present
        if export_csv_path:
            self.export_csv_path = Path(export_csv_path, simulation_id)
            shutil.rmtree(self.export_csv_path, ignore_errors=True)
            self.export_csv_path.mkdir(parents=True)
        else:
            self.export_csv_path = None

        self.db = db_engine

        self.learning_mode = learning_mode
        self.perform_evaluation = perform_evaluation

        # get episode number if in learning or evaluation mode
        self.episode = None
        if self.learning_mode or self.perform_evaluation:
            episode = self.simulation_id.split("_")[-1]
            if episode.isdigit():
                self.episode = int(episode)

            # check if episode=0 and delete all similar runs
            if self.episode == 0:
                self.del_similar_runs()

        # contruct all timeframe under which hourly values are written to excel and db
        self.start = start
        self.end = end
        # initalizes dfs for storing and writing asynchron
        self.write_dfs: dict = defaultdict(list)
        self.locks = defaultdict(lambda: Lock())

        if self.db is not None:
            self.delete_db_scenario(self.simulation_id)

        self.kpi_defs: dict[str, OutputDef] = {
            "avg_price": {
                "value": "avg(price)",
                "from_table": "market_meta",
            },
            "total_cost": {
                "value": "sum(price*demand_volume_energy)",
                "from_table": "market_meta",
            },
            "total_volume": {
                "value": "sum(demand_volume_energy)",
                "from_table": "market_meta",
            },
            "capacity_factor": {
                "value": "avg(power/max_power)",
                "from_table": 'market_dispatch ud join power_plant_meta um on ud.unit_id = um."index" and ud.simulation=um.simulation',
                "group_bys": ["market_id", "variable"],
            },
        }
        self.kpi_defs.update(additional_kpis)

    def delete_db_scenario(self, simulation_id: str):
        """
        Deletes all data from the database for the given simulation id.

        Args:
            simulation_id (str): The ID of the simulation as a unique classifier.
        """

        # Loop throuph all database tables
        # Get list of table names in database
        table_names = inspect(self.db).get_table_names()
        # Iterate through each table
        for table_name in table_names:
            # ignore postgis table
            if "spatial_ref_sys" == table_name:
                continue
            try:
                with self.db.begin() as db:
                    # create index on table
                    query = text(
                        f'create index if not exists "{table_name}_scenario" on "{table_name}" (simulation)'
                    )
                    db.execute(query)

                    query = text(
                        f"delete from \"{table_name}\" where simulation = '{simulation_id}'"
                    )
                    rowcount = db.execute(query).rowcount
                    # has to be done manually with raw queries
                    db.commit()
                    logger.debug("deleted %s rows from %s", rowcount, table_name)
            except Exception as e:
                logger.error(
                    f"could not clear old scenarios from table {table_name} - {e}"
                )

    def del_similar_runs(self):
        """
        Deletes all similar runs from the database based on the simulation ID. This ensures that we overwrite simulations results when restarting one. Please note that a simulation which you also want to keep need to be assigned anew ID.
        """
        query = text("select distinct simulation from rl_params")

        try:
            with self.db.begin() as db:
                simulations = db.execute(query).fetchall()
        except Exception:
            simulations = []
        simulations = [s[0] for s in simulations]

        for simulation_id in simulations:
            # delete all simulation_id which are similar to my simulation_id
            if simulation_id.startswith(self.simulation_id[:-1]):
                self.delete_db_scenario(simulation_id)

    def setup(self):
        """
        Sets up the WriteOutput instance by subscribing to messages and scheduling recurrent tasks of storing the data.
        """
        super().setup()

        self.context.subscribe_message(
            self,
            self.handle_output_message,
            lambda content, meta: content.get("context") == "write_results",
        )

    def on_ready(self):
        if self.save_frequency_hours is not None:
            recurrency_task = rr.rrule(
                freq=rr.HOURLY,
                interval=self.save_frequency_hours,
                dtstart=self.start,
                until=self.end,
                cache=True,
            )
            self.context.schedule_recurrent_task(
                self.store_dfs, recurrency_task, src="no_wait"
            )

    def handle_output_message(self, content: dict, meta: MetaDict):
        """
        Handles the incoming messages and performs corresponding actions.

        Args:
            content (dict): The content of the message.
            meta (MetaDict): The metadata associated with the message.
        """

        if content.get("type") == "store_order_book":
            self.write_market_orders(content.get("data"), content.get("market_id"))

        elif content.get("type") == "store_market_results":
            self.write_market_results(content.get("data"))

        elif content.get("type") == "store_units":
            self.write_units_definition(content.get("data"))

        elif content.get("type") == "market_dispatch":
            self.write_market_dispatch(content.get("data"))

        elif content.get("type") == "unit_dispatch":
            self.write_unit_dispatch(content.get("data"))

        elif content.get("type") == "rl_learning_params":
            self.write_rl_params(content.get("data"))

        elif content.get("type") == "grid_topology":
            self.store_grid(content.get("data"), content.get("market_id"))

        elif content.get("type") == "store_flows":
            self.write_flows(content.get("data"))

    def write_rl_params(self, rl_params: dict):
        """
        Writes the RL parameters such as reward, regret, and profit to the corresponding data frame.

        Args:
            rl_params (dict): The RL parameters.
        """

        df = pd.DataFrame.from_records(rl_params, index="datetime")
        if df.empty:
            return

        df["simulation"] = self.simulation_id
        df["learning_mode"] = self.learning_mode
        df["perform_evaluation"] = self.perform_evaluation
        df["episode"] = self.episode

        self.write_dfs["rl_params"].append(df)

    def write_market_results(self, market_meta: dict):
        """
        Writes market results to the corresponding data frame.

        Args:
            market_meta (dict): The market metadata, which includes the clearing price and volume.
        """

        df = pd.DataFrame(market_meta)
        if df.empty:
            return
        df["simulation"] = self.simulation_id
        self.write_dfs["market_meta"].append(df)

    async def store_dfs(self):
        """
        Stores the data frames to CSV files and the database. Is scheduled as a recurrent task based on the frequency.
        """
        if not self.db and not self.export_csv_path:
            return

        for table in self.write_dfs.keys():
            with self.locks[table]:
                if len(self.write_dfs[table]) == 0:
                    continue

                # concat all dataframes
                # use join='outer' to keep all columns and fill missing values with NaN
                df = pd.concat(self.write_dfs[table], axis=0, join="outer")

                df.reset_index()
                if df.empty:
                    continue

                df = df.apply(check_for_tensors)

                if self.export_csv_path:
                    data_path = self.export_csv_path / f"{table}.csv"
                    df.to_csv(
                        data_path,
                        mode="a",
                        header=not data_path.exists(),
                        float_format="%.5g",
                    )

                if self.db is not None:
                    try:
                        with self.db.begin() as db:
                            df.to_sql(table, db, if_exists="append")
                    except (ProgrammingError, OperationalError, DataError):
                        self.check_columns(table, df)
                        # now try again
                        with self.db.begin() as db:
                            df.to_sql(table, db, if_exists="append")

                self.write_dfs[table] = []

    def store_grid(
        self,
        grid: dict[str, pd.DataFrame],
        market_id: str,
    ):
        """
        Stores the grid data to the database.
        This is done once at the beginning for every agent which takes care of a grid.
        """
        if self.db is None:
            return

        with self.db.begin() as db:
            try:
                db.execute(text("CREATE EXTENSION IF NOT EXISTS postgis;"))
            except Exception:
                logger.info("tried writing grid data to non postGIS database")
                return

        # Check if 'x' and 'y' columns are in the buses DataFrame
        if "x" in grid["buses"].columns and "y" in grid["buses"].columns:
            grid["buses"]["wkt_srid_4326"] = grid["buses"].agg(
                "SRID=4326;POINT ({0[x]} {0[y]})".format, axis=1
            )
            translate_point_dict = grid["buses"]["wkt_srid_4326"].to_dict()
            translate_dict = grid["buses"].agg("{0[x]} {0[y]}".format, axis=1).to_dict()

            def create_line(row):
                return f"SRID=4326;LINESTRING ({translate_dict[row['bus0']]}, {translate_dict[row['bus1']]})"

            # Apply the function to each row
            grid["lines"]["wkt_srid_4326"] = grid["lines"].apply(create_line, axis=1)

            grid_col = "node" if "node" in grid["generators"].columns else "bus"
            grid["generators"]["wkt_srid_4326"] = grid["generators"][grid_col].apply(
                translate_point_dict.get
            )
            grid_col = (
                "node" if "node" in grid["loads"].columns else "bus"
            )  # TODO: anschauen ob da die loads drauf sind
            grid["loads"]["wkt_srid_4326"] = grid["loads"][grid_col].apply(
                translate_point_dict.get
            )
        else:
            logger.warning(
                "Missing 'x' and/or 'y' columns in 'buses' DataFrame. The grid data will not be stored in the dataframe."
            )

        for table, df in grid.items():
            geo_table = f"{table}_geo"
            if df.empty:
                continue
            df["simulation"] = self.simulation_id
            df.reset_index()

            try:
                with self.db.begin() as db:
                    df.to_sql(geo_table, db, if_exists="append")
            except (ProgrammingError, OperationalError, DataError, UndefinedColumn):
                # if a column is missing, check and try again
                self.check_columns(geo_table, df)
                # now try again
                with self.db.begin() as db:
                    df.to_sql(geo_table, db, if_exists="append")

    def check_columns(self, table: str, df: pd.DataFrame, index: bool = True):
        """
        Checks and adds columns to the database table if necessary.

        Args:
            table (str): The name of the database table.
            df (pandas.DataFrame): The DataFrame to be checked.
        """
        with self.db.begin() as db:
            # Read table into Pandas DataFrame
            query = f"select * from {table} where 1=0"
            db_columns = pd.read_sql(query, db).columns

        for column in df.columns:
            if column.lower() not in db_columns:
                try:
                    # TODO this only works for float and text
                    if is_bool_dtype(df[column]):
                        column_type = "boolean"
                    elif is_numeric_dtype(df[column]):
                        column_type = "float"
                    else:
                        column_type = "text"
                    query = f"ALTER TABLE {table} ADD COLUMN {column} {column_type}"
                    with self.db.begin() as db:
                        db.execute(text(query))
                except Exception:
                    logger.exception("Error converting column")

        if index and df.index.name:
            df.index.name = df.index.name.lower()
            if df.index.name in db_columns:
                return
            column_type = "float" if is_numeric_dtype(df.index) else "text"
            query = f"ALTER TABLE {table} ADD COLUMN {df.index.name} {column_type}"
            with self.db.begin() as db:
                db.execute(text(query))

    def write_market_orders(self, market_orders: any, market_id: str):
        """
        Writes market orders to the corresponding data frame.

        Args:
            market_orders (any): The market orders.
            market_id (str): The id of the market.
        """
        # check if market results list is empty and skip the funktion and raise a warning
        if not market_orders:
            return

        market_orders = separate_orders(market_orders)
        df = pd.DataFrame.from_records(market_orders, index="start_time")
        if "eligible_lambda" in df.columns:
            df["eligible_lambda"] = df["eligible_lambda"].apply(lambda x: x.__name__)
        if "evaluation_frequency" in df.columns:
            df["evaluation_frequency"] = df["evaluation_frequency"].apply(
                lambda x: repr(x)
            )

        del df["only_hours"]
        del df["agent_addr"]

        if "bid_type" not in df.columns:
            df["bid_type"] = None

        if "node" not in df.columns:
            df["node"] = None

        df["simulation"] = self.simulation_id
        df["market_id"] = market_id

        with self.locks["market_orders"]:
            self.write_dfs["market_orders"].append(df)

    def write_units_definition(self, unit_info: dict):
        """
        Writes unit definitions to the corresponding data frame and directly stores it in the database and CSV.

        Args:
            unit_info (dict): The unit information.
        """

        table_name = unit_info["unit_type"] + "_meta"

        if table_name is None:
            logger.info(f"unknown {unit_info['unit_type']} is not exported")
            return False
        del unit_info["unit_type"]
        unit_info["simulation"] = self.simulation_id
        u_info = {unit_info["id"]: unit_info}
        del unit_info["id"]

        with self.locks[table_name]:
            self.write_dfs[table_name].append(pd.DataFrame(u_info).T)

    def write_market_dispatch(self, data: any):
        """
        Writes the planned dispatch of the units after the market clearing to a CSV and database.

        Args:
            data (any): The records to be put into the table. Formatted like, "datetime, power, market_id, unit_id".
        """
        df = pd.DataFrame(data, columns=["datetime", "power", "market_id", "unit_id"])
        if not df.empty:
            df["simulation"] = self.simulation_id
            self.write_dfs["market_dispatch"].append(df)

    def write_unit_dispatch(self, data: any):
        """
        Writes the actual dispatch of the units to a CSV and database.

        Args:
            data (any): The records to be put into the table. Formatted like, "datetime, power, market_id, unit_id".
        """
        data["simulation"] = self.simulation_id
        self.write_dfs["unit_dispatch"].append(data)

    async def on_stop(self):
        """
        This function makes it possible to calculate Key Performance Indicators.
        It is called when the simulation is finished. It collects average price, total cost, total volume and capacity factors
        and uses them to calculate the KPIs. The KPIs are then stored in the database and CSV files.
        """
        await super().on_stop()

        # insert left records into db
        await self.store_dfs()

        if self.db is None:
            return

        queries = []
        for variable, kpi_def in self.kpi_defs.items():
            group_bys = ",".join(kpi_def.get("group_bys", ["market_id"]))
            queries.append(
                f"select '{variable}' as variable, market_id as ident, {kpi_def['value']} as value from {kpi_def['from_table']} where simulation = '{self.simulation_id}' group by {group_bys}"
            )

        if self.episode:
            queries.extend(
                [
                    f"SELECT 'sum_reward' as variable, simulation as ident, sum(reward) as value FROM rl_params WHERE episode='{self.episode}' AND simulation='{self.simulation_id}' GROUP BY simulation",
                    f"SELECT 'sum_regret' as variable, simulation as ident, sum(regret) as value FROM rl_params WHERE episode='{self.episode}' AND simulation='{self.simulation_id}' GROUP BY simulation",
                    f"SELECT 'sum_profit' as variable, simulation as ident, sum(profit) as value FROM rl_params WHERE episode='{self.episode}' AND simulation='{self.simulation_id}' GROUP BY simulation",
                ]
            )

        dfs = []
        for query in queries:
            try:
                df = pd.read_sql(query, self.db)
            except (ProgrammingError, OperationalError, DataError):
                continue
            except Exception as e:
                logger.error("could not read query: %s", e)
                continue

            dfs.append(df)

        # remove all empty dataframes
        dfs = [df for df in dfs if not df.empty and df["value"].notna().all()]
        if not dfs:
            return

        df = pd.concat(dfs)
        df.reset_index()
        df["simulation"] = self.simulation_id

        if self.export_csv_path:
            kpi_data_path = self.export_csv_path / "kpis.csv"
            df.to_csv(
                kpi_data_path,
                mode="a",
                header=not kpi_data_path.exists(),
                index=None,
                float_format="%.5g",
            )

        if self.db is not None and not df.empty:
            with self.db.begin() as db:
                df.to_sql("kpis", db, if_exists="append", index=None)

    def get_sum_reward(self):
        """
        Retrieves the total reward for each learning unit.

        Returns:
            np.array: The total reward for each learning unit.
        """
        query = text(
            f"select unit, SUM(reward) FROM rl_params where simulation='{self.simulation_id}' GROUP BY unit"
        )

        with self.db.begin() as db:
            rewards_by_unit = db.execute(query).fetchall()

        # convert into a numpy array
        rewards_by_unit = [r[1] for r in rewards_by_unit]
        rewards_by_unit = np.array(rewards_by_unit)

        return rewards_by_unit

    def write_flows(self, data: any):
        """
        Writes the actual dispatch of the units to a CSV and database.

        Args:
            data (any): The records to be put into the table. Formatted like, "datetime, power, market_id, unit_id".
        """
        # Daten in ein DataFrame umwandeln
        records = [
            {
                "timestamp": timestamp,
<<<<<<< HEAD
                "from_node": from_node,
                "to_node": to_node,
                "flow": flow,
            }
            for (timestamp, from_node, to_node), flow in data.items()
=======
                "line": line,
                "flow": flow,
            }
            for (timestamp, line), flow in data.items()
>>>>>>> 799fbdd9
        ]
        df = pd.DataFrame(records)

        df["simulation"] = self.simulation_id

<<<<<<< HEAD
=======
        # set timestamp to index
        df.set_index("timestamp", inplace=True)

>>>>>>> 799fbdd9
        with self.locks["flows"]:
            self.write_dfs["flows"].append(df)<|MERGE_RESOLUTION|>--- conflicted
+++ resolved
@@ -587,28 +587,17 @@
         records = [
             {
                 "timestamp": timestamp,
-<<<<<<< HEAD
-                "from_node": from_node,
-                "to_node": to_node,
-                "flow": flow,
-            }
-            for (timestamp, from_node, to_node), flow in data.items()
-=======
                 "line": line,
                 "flow": flow,
             }
             for (timestamp, line), flow in data.items()
->>>>>>> 799fbdd9
         ]
         df = pd.DataFrame(records)
 
         df["simulation"] = self.simulation_id
 
-<<<<<<< HEAD
-=======
         # set timestamp to index
         df.set_index("timestamp", inplace=True)
 
->>>>>>> 799fbdd9
         with self.locks["flows"]:
             self.write_dfs["flows"].append(df)