# SPDX-FileCopyrightText: ASSUME Developers
#
# SPDX-License-Identifier: AGPL-3.0-or-later

import logging
import shutil
from collections import defaultdict
from datetime import datetime
from multiprocessing import Lock
from pathlib import Path
from typing import TypedDict

import numpy as np
import pandas as pd
from dateutil import rrule as rr
from mango import Role
from pandas.api.types import is_bool_dtype, is_numeric_dtype
from psycopg2.errors import UndefinedColumn
from sqlalchemy import inspect, text
from sqlalchemy.exc import DataError, OperationalError, ProgrammingError

from assume.common.market_objects import MetaDict
from assume.common.utils import check_for_tensors, separate_orders

logger = logging.getLogger(__name__)


class OutputDef(TypedDict):
    name: str
    value: str
    from_table: str


class WriteOutput(Role):
    """
    Initializes an instance of the WriteOutput class.

    Args:
        simulation_id (str): The ID of the simulation as a unique classifier.
        start (datetime.datetime): The start datetime of the simulation run.
        end (datetime.datetime): The end datetime of the simulation run.
        db_engine: The database engine. Defaults to None.
        export_csv_path (str, optional): The path for exporting CSV files, no path results in not writing the csv. Defaults to "".
        save_frequency_hours (int): The frequency in hours for storing data in the db and/or csv files. Defaults to None.
        learning_mode (bool, optional): Indicates if the simulation is in learning mode. Defaults to False.
        perform_evaluation (bool, optional): Indicates if the simulation is in evaluation mode. Defaults to False.
        additional_kpis (dict[str, OutputDef], optional): makes it possible to define additional kpis evaluated
    """

    def __init__(
        self,
        simulation_id: str,
        start: datetime,
        end: datetime,
        db_engine=None,
        export_csv_path: str = "",
        save_frequency_hours: int = None,
        learning_mode: bool = False,
        perform_evaluation: bool = False,
        additional_kpis: dict[str, OutputDef] = {},
    ):
        super().__init__()

        # store needed date
        self.simulation_id = simulation_id
<<<<<<< HEAD
        self.save_frequency_hours = save_frequency_hours or (end - start).days * 24
=======
        self.save_frequency_hours = save_frequency_hours
        logger.debug("saving results every %s hours", self.save_frequency_hours)
>>>>>>> b1f96713

        # make directory if not already present
        if export_csv_path:
            self.export_csv_path = Path(export_csv_path, simulation_id)
            shutil.rmtree(self.export_csv_path, ignore_errors=True)
            self.export_csv_path.mkdir(parents=True)
        else:
            self.export_csv_path = None

        self.db = db_engine

        self.learning_mode = learning_mode
        self.perform_evaluation = perform_evaluation

        # get episode number if in learning or evaluation mode
        self.episode = None
        if self.learning_mode or self.perform_evaluation:
            episode = self.simulation_id.split("_")[-1]
            if episode.isdigit():
                self.episode = int(episode)

            # check if episode=0 and delete all similar runs
            if self.episode == 0:
                self.del_similar_runs()

        # contruct all timeframe under which hourly values are written to excel and db
        self.start = start
        self.end = end
        # initalizes dfs for storing and writing asynchron
        self.write_dfs: dict = defaultdict(list)
        self.locks = defaultdict(lambda: Lock())

        if self.db is not None:
            self.delete_db_scenario(self.simulation_id)

        self.kpi_defs: dict[str, OutputDef] = {
            "avg_price": {
                "value": "avg(price)",
                "from_table": "market_meta",
            },
            "total_cost": {
                "value": "sum(price*demand_volume_energy)",
                "from_table": "market_meta",
            },
            "total_volume": {
                "value": "sum(demand_volume_energy)",
                "from_table": "market_meta",
            },
            "capacity_factor": {
                "value": "avg(power/max_power)",
                "from_table": 'market_dispatch ud join power_plant_meta um on ud.unit_id = um."index" and ud.simulation=um.simulation',
                "group_bys": ["market_id", "variable"],
            },
        }
        self.kpi_defs.update(additional_kpis)

    def delete_db_scenario(self, simulation_id: str):
        """
        Deletes all data from the database for the given simulation id.

        Args:
            simulation_id (str): The ID of the simulation as a unique classifier.
        """

        # Loop throuph all database tables
        # Get list of table names in database
        table_names = inspect(self.db).get_table_names()
        # Iterate through each table
        for table_name in table_names:
            # ignore postgis table
            if "spatial_ref_sys" == table_name:
                continue
            try:
                with self.db.begin() as db:
                    # create index on table
                    query = text(
                        f'create index if not exists "{table_name}_scenario" on "{table_name}" (simulation)'
                    )
                    db.execute(query)

                    query = text(
                        f"delete from \"{table_name}\" where simulation = '{simulation_id}'"
                    )
                    rowcount = db.execute(query).rowcount
                    # has to be done manually with raw queries
                    db.commit()
                    logger.debug("deleted %s rows from %s", rowcount, table_name)
            except Exception as e:
                logger.error(
                    f"could not clear old scenarios from table {table_name} - {e}"
                )

    def del_similar_runs(self):
        """
        Deletes all similar runs from the database based on the simulation ID. This ensures that we overwrite simulations results when restarting one. Please note that a simulation which you also want to keep need to be assigned anew ID.
        """
        query = text("select distinct simulation from rl_params")

        try:
            with self.db.begin() as db:
                simulations = db.execute(query).fetchall()
        except Exception:
            simulations = []
        simulations = [s[0] for s in simulations]

        for simulation_id in simulations:
            # delete all simulation_id which are similar to my simulation_id
            if simulation_id.startswith(self.simulation_id[:-1]):
                self.delete_db_scenario(simulation_id)

    def setup(self):
        """
        Sets up the WriteOutput instance by subscribing to messages and scheduling recurrent tasks of storing the data.
        """
        super().setup()

        self.context.subscribe_message(
            self,
            self.handle_message,
            lambda content, meta: content.get("context") == "write_results",
        )

        if self.save_frequency_hours is not None:
            recurrency_task = rr.rrule(
                freq=rr.HOURLY,
                interval=self.save_frequency_hours,
                dtstart=self.start,
                until=self.end,
                cache=True,
            )
            self.context.schedule_recurrent_task(
                self.store_dfs, recurrency_task, src="no_wait"
            )

    def handle_message(self, content: dict, meta: MetaDict):
        """
        Handles the incoming messages and performs corresponding actions.

        Args:
            content (dict): The content of the message.
            meta (MetaDict): The metadata associated with the message.
        """

        if content.get("type") == "store_order_book":
            self.write_market_orders(content.get("data"), content.get("market_id"))

        elif content.get("type") == "store_market_results":
            self.write_market_results(content.get("data"))

        elif content.get("type") == "store_units":
            self.write_units_definition(content.get("data"))

        elif content.get("type") == "market_dispatch":
            self.write_market_dispatch(content.get("data"))

        elif content.get("type") == "unit_dispatch":
            self.write_unit_dispatch(content.get("data"))

        elif content.get("type") == "rl_learning_params":
            self.write_rl_params(content.get("data"))

        elif content.get("type") == "grid_topology":
            self.store_grid(content.get("data"), content.get("market_id"))

        elif content.get("type") == "store_flows":
            self.write_flows(content.get("data"))

    def write_rl_params(self, rl_params: dict):
        """
        Writes the RL parameters such as reward, regret, and profit to the corresponding data frame.

        Args:
            rl_params (dict): The RL parameters.
        """

        df = pd.DataFrame.from_records(rl_params, index="datetime")
        if df.empty:
            return

        df["simulation"] = self.simulation_id
        df["learning_mode"] = self.learning_mode
        df["perform_evaluation"] = self.perform_evaluation
        df["episode"] = self.episode

        self.write_dfs["rl_params"].append(df)

    def write_market_results(self, market_meta: dict):
        """
        Writes market results to the corresponding data frame.

        Args:
            market_meta (dict): The market metadata, which includes the clearing price and volume.
        """

        df = pd.DataFrame(market_meta)
        if df.empty:
            return
        df["simulation"] = self.simulation_id
        self.write_dfs["market_meta"].append(df)

    async def store_dfs(self):
        """
        Stores the data frames to CSV files and the database. Is scheduled as a recurrent task based on the frequency.
        """
        if not self.db and not self.export_csv_path:
            return

        for table in self.write_dfs.keys():
            with self.locks[table]:
                if len(self.write_dfs[table]) == 0:
                    continue

                # concat all dataframes
                # use join='outer' to keep all columns and fill missing values with NaN
                df = pd.concat(self.write_dfs[table], axis=0, join="outer")

                df.reset_index()
                if df.empty:
                    continue

                df = df.apply(check_for_tensors)

                if self.export_csv_path:
                    data_path = self.export_csv_path / f"{table}.csv"
                    df.to_csv(
                        data_path,
                        mode="a",
                        header=not data_path.exists(),
                        float_format="%.5g",
                    )

                if self.db is not None:
                    try:
                        with self.db.begin() as db:
                            df.to_sql(table, db, if_exists="append")
                    except (ProgrammingError, OperationalError, DataError):
                        self.check_columns(table, df)
                        # now try again
                        with self.db.begin() as db:
                            df.to_sql(table, db, if_exists="append")

                self.write_dfs[table] = []

    def store_grid(
        self,
        grid: dict[str, pd.DataFrame],
        market_id: str,
    ):
        """
        Stores the grid data to the database.
        This is done once at the beginning for every agent which takes care of a grid.
        """
        if self.db is None:
            return

        with self.db.begin() as db:
            try:
                db.execute(text("CREATE EXTENSION IF NOT EXISTS postgis;"))
            except Exception:
                logger.info("tried writing grid data to non postGIS database")
                return

        # Check if 'x' and 'y' columns are in the buses DataFrame
        if "x" in grid["buses"].columns and "y" in grid["buses"].columns:
            grid["buses"]["wkt_srid_4326"] = grid["buses"].agg(
                "SRID=4326;POINT ({0[x]} {0[y]})".format, axis=1
            )
            translate_point_dict = grid["buses"]["wkt_srid_4326"].to_dict()
            translate_dict = grid["buses"].agg("{0[x]} {0[y]}".format, axis=1).to_dict()

            def create_line(row):
                return f"SRID=4326;LINESTRING ({translate_dict[row['bus0']]}, {translate_dict[row['bus1']]})"

            # Apply the function to each row
            grid["lines"]["wkt_srid_4326"] = grid["lines"].apply(create_line, axis=1)

            grid_col = "node" if "node" in grid["generators"].columns else "bus"
            grid["generators"]["wkt_srid_4326"] = grid["generators"][grid_col].apply(
                translate_point_dict.get
            )
            grid_col = (
                "node" if "node" in grid["loads"].columns else "bus"
            )  # TODO: anschauen ob da die loads drauf sind
            grid["loads"]["wkt_srid_4326"] = grid["loads"][grid_col].apply(
                translate_point_dict.get
            )
        else:
            logger.warning(
                "Missing 'x' and/or 'y' columns in 'buses' DataFrame. The grid data will not be stored in the dataframe."
            )

        for table, df in grid.items():
            geo_table = f"{table}_geo"
            if df.empty:
                continue
            df["simulation"] = self.simulation_id
            df.reset_index()

            try:
                with self.db.begin() as db:
                    df.to_sql(geo_table, db, if_exists="append")
            except (ProgrammingError, OperationalError, DataError, UndefinedColumn):
                # if a column is missing, check and try again
                self.check_columns(geo_table, df)
                # now try again
                with self.db.begin() as db:
                    df.to_sql(geo_table, db, if_exists="append")

    def check_columns(self, table: str, df: pd.DataFrame, index: bool = True):
        """
        Checks and adds columns to the database table if necessary.

        Args:
            table (str): The name of the database table.
            df (pandas.DataFrame): The DataFrame to be checked.
        """
        with self.db.begin() as db:
            # Read table into Pandas DataFrame
            query = f"select * from {table} where 1=0"
            db_columns = pd.read_sql(query, db).columns

        for column in df.columns:
            if column.lower() not in db_columns:
                try:
                    # TODO this only works for float and text
                    if is_bool_dtype(df[column]):
                        column_type = "boolean"
                    elif is_numeric_dtype(df[column]):
                        column_type = "float"
                    else:
                        column_type = "text"
                    query = f"ALTER TABLE {table} ADD COLUMN {column} {column_type}"
                    with self.db.begin() as db:
                        db.execute(text(query))
                except Exception:
                    logger.exception("Error converting column")

        if index and df.index.name:
            df.index.name = df.index.name.lower()
            if df.index.name in db_columns:
                return
            column_type = "float" if is_numeric_dtype(df.index) else "text"
            query = f"ALTER TABLE {table} ADD COLUMN {df.index.name} {column_type}"
            with self.db.begin() as db:
                db.execute(text(query))

    def write_market_orders(self, market_orders: any, market_id: str):
        """
        Writes market orders to the corresponding data frame.

        Args:
            market_orders (any): The market orders.
            market_id (str): The id of the market.
        """
        # check if market results list is empty and skip the funktion and raise a warning
        if not market_orders:
            return

        market_orders = separate_orders(market_orders)
        df = pd.DataFrame.from_records(market_orders, index="start_time")
        if "eligible_lambda" in df.columns:
            df["eligible_lambda"] = df["eligible_lambda"].apply(lambda x: x.__name__)
        if "evaluation_frequency" in df.columns:
            df["evaluation_frequency"] = df["evaluation_frequency"].apply(
                lambda x: repr(x)
            )

        del df["only_hours"]
        del df["agent_id"]

        if "bid_type" not in df.columns:
            df["bid_type"] = None

        if "node" not in df.columns:
            df["node"] = None

        df["simulation"] = self.simulation_id
        df["market_id"] = market_id

        with self.locks["market_orders"]:
            self.write_dfs["market_orders"].append(df)

    def write_units_definition(self, unit_info: dict):
        """
        Writes unit definitions to the corresponding data frame and directly stores it in the database and CSV.

        Args:
            unit_info (dict): The unit information.
        """

        table_name = unit_info["unit_type"] + "_meta"

        if table_name is None:
            logger.info(f"unknown {unit_info['unit_type']} is not exported")
            return False
        del unit_info["unit_type"]
        unit_info["simulation"] = self.simulation_id
        u_info = {unit_info["id"]: unit_info}
        del unit_info["id"]

        with self.locks[table_name]:
            self.write_dfs[table_name].append(pd.DataFrame(u_info).T)

    def write_market_dispatch(self, data: any):
        """
        Writes the planned dispatch of the units after the market clearing to a CSV and database.

        Args:
            data (any): The records to be put into the table. Formatted like, "datetime, power, market_id, unit_id".
        """
        df = pd.DataFrame(data, columns=["datetime", "power", "market_id", "unit_id"])
        if not df.empty:
            df["simulation"] = self.simulation_id
            self.write_dfs["market_dispatch"].append(df)

    def write_unit_dispatch(self, data: any):
        """
        Writes the actual dispatch of the units to a CSV and database.

        Args:
            data (any): The records to be put into the table. Formatted like, "datetime, power, market_id, unit_id".
        """
        data["simulation"] = self.simulation_id
        self.write_dfs["unit_dispatch"].append(data)

    async def on_stop(self):
        """
        This function makes it possible to calculate Key Performance Indicators.
        It is called when the simulation is finished. It collects average price, total cost, total volume and capacity factors
        and uses them to calculate the KPIs. The KPIs are then stored in the database and CSV files.
        """
        await super().on_stop()

        # insert left records into db
        await self.store_dfs()

        if self.db is None:
            return

        queries = []
        for variable, kpi_def in self.kpi_defs.items():
            group_bys = ",".join(kpi_def.get("group_bys", ["market_id"]))
            queries.append(
                f"select '{variable}' as variable, market_id as ident, {kpi_def['value']} as value from {kpi_def['from_table']} where simulation = '{self.simulation_id}' group by {group_bys}"
            )

        if self.episode:
            queries.extend(
                [
                    f"SELECT 'sum_reward' as variable, simulation as ident, sum(reward) as value FROM rl_params WHERE episode='{self.episode}' AND simulation='{self.simulation_id}' GROUP BY simulation",
                    f"SELECT 'sum_regret' as variable, simulation as ident, sum(regret) as value FROM rl_params WHERE episode='{self.episode}' AND simulation='{self.simulation_id}' GROUP BY simulation",
                    f"SELECT 'sum_profit' as variable, simulation as ident, sum(profit) as value FROM rl_params WHERE episode='{self.episode}' AND simulation='{self.simulation_id}' GROUP BY simulation",
                ]
            )

        dfs = []
        for query in queries:
            try:
                df = pd.read_sql(query, self.db)
            except (ProgrammingError, OperationalError, DataError):
                continue
            except Exception as e:
                logger.error("could not read query: %s", e)
                continue

            dfs.append(df)

        # remove all empty dataframes
        dfs = [df for df in dfs if not df.empty and df["value"].notna().all()]
        if not dfs:
            return

        df = pd.concat(dfs)
        df.reset_index()
        df["simulation"] = self.simulation_id

        if self.export_csv_path:
            kpi_data_path = self.export_csv_path / "kpis.csv"
            df.to_csv(
                kpi_data_path,
                mode="a",
                header=not kpi_data_path.exists(),
                index=None,
                float_format="%.5g",
            )

        if self.db is not None and not df.empty:
            with self.db.begin() as db:
                df.to_sql("kpis", db, if_exists="append", index=None)

    def get_sum_reward(self):
        """
        Retrieves the total reward for each learning unit.

        Returns:
            np.array: The total reward for each learning unit.
        """
        query = text(
            f"select unit, SUM(reward) FROM rl_params where simulation='{self.simulation_id}' GROUP BY unit"
        )

        with self.db.begin() as db:
            rewards_by_unit = db.execute(query).fetchall()

        # convert into a numpy array
        rewards_by_unit = [r[1] for r in rewards_by_unit]
        rewards_by_unit = np.array(rewards_by_unit)

        return rewards_by_unit

    def write_flows(self, data: any):
        """
        Writes the actual dispatch of the units to a CSV and database.

        Args:
            data (any): The records to be put into the table. Formatted like, "datetime, power, market_id, unit_id".
        """
        # Daten in ein DataFrame umwandeln
        records = [
            {
                "timestamp": timestamp,
                "from_node": from_node,
                "to_node": to_node,
                "flow": flow,
            }
            for (timestamp, from_node, to_node), flow in data.items()
        ]
        df = pd.DataFrame(records)

        df["simulation"] = self.simulation_id

        with self.locks["flows"]:
            self.write_dfs["flows"].append(df)<|MERGE_RESOLUTION|>--- conflicted
+++ resolved
@@ -63,12 +63,8 @@
 
         # store needed date
         self.simulation_id = simulation_id
-<<<<<<< HEAD
-        self.save_frequency_hours = save_frequency_hours or (end - start).days * 24
-=======
         self.save_frequency_hours = save_frequency_hours
         logger.debug("saving results every %s hours", self.save_frequency_hours)
->>>>>>> b1f96713
 
         # make directory if not already present
         if export_csv_path:
