# SPDX-FileCopyrightText: ASSUME Developers
#
# SPDX-License-Identifier: AGPL-3.0-or-later

import logging
import os

import numpy as np
import pandas as pd
import pypsa

from assume.common.grid_utils import (
    add_fix_units,
    add_redispatch_generators,
<<<<<<< HEAD
    add_fix_units,
=======
>>>>>>> 0f6d1ac0
    calculate_network_meta,
    read_pypsa_grid,
)
from assume.common.market_objects import MarketConfig, Orderbook
from assume.common.utils import suppress_output
from assume.markets.base_market import MarketRole

logger = logging.getLogger(__name__)

logging.getLogger("linopy").setLevel(logging.WARNING)
logging.getLogger("pypsa").setLevel(logging.WARNING)


class RedispatchMarketRole(MarketRole):
    """
    A market role that performs redispatch to resolve congestion in the electricity market.
    It uses PyPSA to model the electricity network and perform the redispatch.
    ...
    """

    required_fields = ["node", "max_power", "min_power"]

    def __init__(self, marketconfig: MarketConfig):
        super().__init__(marketconfig)

        self.network = pypsa.Network()
        self.network.snapshots = range(marketconfig.market_products[0].count)

        if not self.grid_data:
            logger.error(f"Market '{marketconfig.market_id}': grid_data is missing.")
            raise ValueError("grid_data is missing.")

        read_pypsa_grid(
            network=self.network,
            grid_dict=self.grid_data,
        )
        add_redispatch_generators(
            network=self.network,
            generators=self.grid_data["generators"],
            backup_marginal_cost=marketconfig.param_dict.get(
                "backup_marginal_cost", 10e4
            ),
        )
        add_fix_units(
<<<<<<< HEAD
            network=self.network,
            units=self.grid_data["loads"],
=======
            network=self.network,
            units=self.grid_data["loads"],
        )

        add_fix_units(
            network=self.network,
            units=self.grid_data["storage_units"],
        )

        add_fix_units(
            network=self.network,
            units=self.grid_data["exchange_units"],
>>>>>>> 0f6d1ac0
        )

        add_fix_units(
        network=self.network,
        units=self.grid_data["storage_units"],
        )
        
        add_fix_units(
        network=self.network,
        units=self.grid_data["exchange_units"],
        
        )
        
        self.solver = marketconfig.param_dict.get("solver", "highs")
        if self.solver == "gurobi":
            self.solver_options = {"LogToConsole": 0, "OutputFlag": 0}
        elif self.solver == "appsi_highs":
            self.solver_options = {"output_flag": False, "log_to_console": False}
        else:
            self.solver_options = {}

        self.payment_mechanism = marketconfig.param_dict.get(
            "payment_mechanism", "pay_as_bid"
        )
        if self.payment_mechanism not in ["pay_as_bid", "pay_as_clear"]:
            logger.error(
                f"Market '{marketconfig.market_id}': Invalid payment mechanism '{self.payment_mechanism}'."
            )
            raise ValueError("Invalid payment mechanism.")

    def setup(self):
        super().setup()

    def clear(
        self, orderbook: Orderbook, market_products
    ) -> tuple[Orderbook, Orderbook, list[dict], dict[tuple, float]]:
        if len(orderbook) == 0:
            return super().clear(orderbook, market_products)
        orderbook_df = pd.DataFrame(orderbook)
        orderbook_df["accepted_volume"] = 0.0
        orderbook_df["accepted_price"] = 0.0

        volume_pivot = orderbook_df.pivot(
            index="start_time", columns="unit_id", values="volume"
        )
        max_power_pivot = orderbook_df.pivot(
            index="start_time", columns="unit_id", values="max_power"
        )
        min_power_pivot = orderbook_df.pivot(
            index="start_time", columns="unit_id", values="min_power"
        )
        price_pivot = orderbook_df.pivot(
            index="start_time", columns="unit_id", values="price"
        )

        p_set = volume_pivot
        p_max_pu_up = (max_power_pivot - volume_pivot).div(
            max_power_pivot.where(max_power_pivot != 0, np.inf)
        )
<<<<<<< HEAD
        p_max_pu_down = (volume_pivot - min_power_pivot).div(
            max_power_pivot.where(max_power_pivot != 0, np.inf)
        ).clip(lower=0)
=======
        p_max_pu_down = (
            (volume_pivot - min_power_pivot)
            .div(max_power_pivot.where(max_power_pivot != 0, np.inf))
            .clip(lower=0)
        )
>>>>>>> 0f6d1ac0
        costs = price_pivot

        negative_only_units = volume_pivot.lt(0).all()
        p_max_pu_up = p_max_pu_up.drop(
            columns=negative_only_units.index[negative_only_units]
        )
        p_max_pu_down = p_max_pu_down.drop(
            columns=negative_only_units.index[negative_only_units]
        )
        costs = costs.drop(columns=negative_only_units.index[negative_only_units])

        p_set.reset_index(inplace=True, drop=True)
        p_max_pu_up.reset_index(inplace=True, drop=True)
        p_max_pu_down.reset_index(inplace=True, drop=True)
        costs.reset_index(inplace=True, drop=True)

        redispatch_network = self.network.copy()
        redispatch_network.loads_t.p_set = p_set
        redispatch_network.generators_t.p_max_pu.update(p_max_pu_up.add_suffix("_up"))
        redispatch_network.generators_t.p_max_pu.update(
            p_max_pu_down.add_suffix("_down")
        )
        redispatch_network.generators_t.marginal_cost.update(costs.add_suffix("_up"))
        redispatch_network.generators_t.marginal_cost.update(
            costs.add_suffix("_down") * (-1)
        )

        redispatch_network.lpf()
        line_loading = (
            redispatch_network.lines_t.p0.abs() / redispatch_network.lines.s_nom
        )

<<<<<<< HEAD
        line_loading_df = line_loading.reset_index()
        output_file = "outputs/line_loading.csv"

=======
        line_loading_df = line_loading.copy()
        if not isinstance(line_loading_df.index, pd.DatetimeIndex):
            raise ValueError("Expected line_loading to have a DatetimeIndex.")

        line_loading_df = line_loading_df.rename_axis("snapshot").reset_index()

        output_file = "outputs/line_loading.csv"
        # Ensure the directory exists
        os.makedirs(os.path.dirname(output_file), exist_ok=True)
>>>>>>> 0f6d1ac0
        try:
            existing_df = pd.read_csv(output_file)
            existing_headers = list(existing_df.columns)
            if list(line_loading_df.columns) == existing_headers:
                line_loading_df.to_csv(
                    output_file,
                    mode="a",
                    header=False,
                    index=False,
                    float_format="%.5g",
                )
            else:
                line_loading_df.to_csv(
                    output_file,
                    mode="a",
                    header=True,
                    index=False,
                    float_format="%.5g",
                )
        except FileNotFoundError:
<<<<<<< HEAD
        # If the file doesn't exist, write it with headers
=======
>>>>>>> 0f6d1ac0
            line_loading_df.to_csv(
                output_file,
                mode="w",
                header=True,
                index=False,
                float_format="%.5g",
            )

        logger.info(f"Line loading data appended to {output_file}")

        if line_loading.max().max() > 1:
            logger.debug("Congestion detected")
            with suppress_output():
                status, termination_condition = redispatch_network.optimize(
                    solver_name=self.solver,
                    solver_options=self.solver_options,
                    progress=False,
                )
            if status != "ok":
                logger.error(f"Solver exited with {termination_condition}")
                raise Exception("Solver in redispatch market did not converge")
        else:
            logger.debug("No congestion detected")

        self.process_dispatch_data(
            network=redispatch_network, orderbook_df=orderbook_df
        )

        accepted_orders = orderbook_df[orderbook_df["accepted_volume"] != 0].to_dict(
            "records"
        )
        rejected_orders = orderbook_df[orderbook_df["accepted_volume"] == 0].to_dict(
            "records"
        )
        meta = []
        flows = []
        for i, product in enumerate(market_products):
            meta.extend(
                calculate_network_meta(network=redispatch_network, product=product, i=i)
            )
        return accepted_orders, rejected_orders, meta, flows

    def process_dispatch_data(self, network: pypsa.Network, orderbook_df: pd.DataFrame):
        generators_t_p = network.generators_t.p.filter(regex="^(?!.*_backup)")
        upward_redispatch = generators_t_p.filter(regex="_up$")
        downward_redispatch = generators_t_p.filter(regex="_down$")
        valid_units = orderbook_df["unit_id"].unique()
        for unit in valid_units:
            mask = orderbook_df["unit_id"] == unit
            if f"{unit}_up" in upward_redispatch.columns:
                orderbook_df.loc[mask, "accepted_volume"] += upward_redispatch[
                    f"{unit}_up"
                ].values
            if f"{unit}_down" in downward_redispatch.columns:
                orderbook_df.loc[mask, "accepted_volume"] -= downward_redispatch[
                    f"{unit}_down"
                ].values
            if self.payment_mechanism == "pay_as_bid":
                orderbook_df.loc[mask, "accepted_price"] = np.where(
                    orderbook_df.loc[mask, "accepted_volume"] > 0,
                    orderbook_df.loc[mask, "price"],
                    np.where(
                        orderbook_df.loc[mask, "accepted_volume"] < 0,
                        orderbook_df.loc[mask, "price"],
                        0,
                    ),
                )
            else:
                nodal_marginal_prices = -network.buses_t.marginal_price
                unit_node = orderbook_df.loc[mask, "node"].values[0]
                orderbook_df.loc[mask, "accepted_price"] = np.where(
                    orderbook_df.loc[mask, "accepted_volume"] != 0,
                    nodal_marginal_prices[unit_node],
                    0,
                )<|MERGE_RESOLUTION|>--- conflicted
+++ resolved
@@ -12,10 +12,6 @@
 from assume.common.grid_utils import (
     add_fix_units,
     add_redispatch_generators,
-<<<<<<< HEAD
-    add_fix_units,
-=======
->>>>>>> 0f6d1ac0
     calculate_network_meta,
     read_pypsa_grid,
 )
@@ -60,12 +56,8 @@
             ),
         )
         add_fix_units(
-<<<<<<< HEAD
             network=self.network,
             units=self.grid_data["loads"],
-=======
-            network=self.network,
-            units=self.grid_data["loads"],
         )
 
         add_fix_units(
@@ -76,20 +68,8 @@
         add_fix_units(
             network=self.network,
             units=self.grid_data["exchange_units"],
->>>>>>> 0f6d1ac0
-        )
-
-        add_fix_units(
-        network=self.network,
-        units=self.grid_data["storage_units"],
-        )
-        
-        add_fix_units(
-        network=self.network,
-        units=self.grid_data["exchange_units"],
-        
-        )
-        
+        )
+
         self.solver = marketconfig.param_dict.get("solver", "highs")
         if self.solver == "gurobi":
             self.solver_options = {"LogToConsole": 0, "OutputFlag": 0}
@@ -136,17 +116,11 @@
         p_max_pu_up = (max_power_pivot - volume_pivot).div(
             max_power_pivot.where(max_power_pivot != 0, np.inf)
         )
-<<<<<<< HEAD
-        p_max_pu_down = (volume_pivot - min_power_pivot).div(
-            max_power_pivot.where(max_power_pivot != 0, np.inf)
-        ).clip(lower=0)
-=======
         p_max_pu_down = (
             (volume_pivot - min_power_pivot)
             .div(max_power_pivot.where(max_power_pivot != 0, np.inf))
             .clip(lower=0)
         )
->>>>>>> 0f6d1ac0
         costs = price_pivot
 
         negative_only_units = volume_pivot.lt(0).all()
@@ -179,21 +153,9 @@
             redispatch_network.lines_t.p0.abs() / redispatch_network.lines.s_nom
         )
 
-<<<<<<< HEAD
         line_loading_df = line_loading.reset_index()
         output_file = "outputs/line_loading.csv"
 
-=======
-        line_loading_df = line_loading.copy()
-        if not isinstance(line_loading_df.index, pd.DatetimeIndex):
-            raise ValueError("Expected line_loading to have a DatetimeIndex.")
-
-        line_loading_df = line_loading_df.rename_axis("snapshot").reset_index()
-
-        output_file = "outputs/line_loading.csv"
-        # Ensure the directory exists
-        os.makedirs(os.path.dirname(output_file), exist_ok=True)
->>>>>>> 0f6d1ac0
         try:
             existing_df = pd.read_csv(output_file)
             existing_headers = list(existing_df.columns)
@@ -214,10 +176,7 @@
                     float_format="%.5g",
                 )
         except FileNotFoundError:
-<<<<<<< HEAD
         # If the file doesn't exist, write it with headers
-=======
->>>>>>> 0f6d1ac0
             line_loading_df.to_csv(
                 output_file,
                 mode="w",
