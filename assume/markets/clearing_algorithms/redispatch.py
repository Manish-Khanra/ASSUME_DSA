--- conflicted
+++ resolved
@@ -1,5 +1,3 @@
-<<<<<<< HEAD
-=======
 # SPDX-FileCopyrightText: ASSUME Developers
 #
 # SPDX-License-Identifier: AGPL-3.0-or-later
@@ -13,7 +11,7 @@
 
 from assume.common.grid_utils import (
     add_redispatch_generators,
-    add_redispatch_loads,
+    add_fix_units,
     calculate_network_meta,
     read_pypsa_grid,
 )
@@ -57,10 +55,21 @@
                 "backup_marginal_cost", 10e4
             ),
         )
-        add_redispatch_loads(
+        add_fix_units(
             network=self.network,
-            loads=self.grid_data["loads"],
-        )
+            units=self.grid_data["loads"],
+        )
+
+        add_fix_units(
+        network=self.network,
+        units=self.grid_data["storage_units"],
+        )
+        
+        add_fix_units(
+        network=self.network,
+        units=self.grid_data["exchange_units"],
+        
+    )
 
         self.solver = marketconfig.param_dict.get("solver", "highs")
         if self.solver == "gurobi":
@@ -108,11 +117,9 @@
         p_max_pu_up = (max_power_pivot - volume_pivot).div(
             max_power_pivot.where(max_power_pivot != 0, np.inf)
         )
-        p_max_pu_down = (
-            (volume_pivot - min_power_pivot)
-            .div(max_power_pivot.where(max_power_pivot != 0, np.inf))
-            .clip(lower=0)
-        )
+        p_max_pu_down = (volume_pivot - min_power_pivot).div(
+            max_power_pivot.where(max_power_pivot != 0, np.inf)
+        ).clip(lower=0)
         costs = price_pivot
 
         negative_only_units = volume_pivot.lt(0).all()
@@ -145,8 +152,13 @@
             redispatch_network.lines_t.p0.abs() / redispatch_network.lines.s_nom
         )
 
-        line_loading_df = line_loading.reset_index()
-        output_file = "examples/outputs/line_loading.csv"
+        line_loading_df = line_loading.copy()
+        if not isinstance(line_loading_df.index, pd.DatetimeIndex):
+            raise ValueError("Expected line_loading to have a DatetimeIndex.")
+
+        line_loading_df = line_loading_df.rename_axis("snapshot").reset_index()
+
+        output_file = "outputs/line_loading.csv"
         # Ensure the directory exists
         os.makedirs(os.path.dirname(output_file), exist_ok=True)
         try:
@@ -243,5 +255,4 @@
                     orderbook_df.loc[mask, "accepted_volume"] != 0,
                     nodal_marginal_prices[unit_node],
                     0,
-                )
->>>>>>> 230b6e3c
+                )