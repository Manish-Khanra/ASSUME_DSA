# SPDX-FileCopyrightText: ASSUME Developers
#
# SPDX-License-Identifier: AGPL-3.0-or-later

import logging
from datetime import timedelta
from operator import itemgetter

import pandas as pd
import pyomo.environ as pyo
from pyomo.opt import SolverFactory, TerminationCondition, check_available_solvers

from assume.common.market_objects import MarketConfig, MarketProduct, Orderbook
from assume.markets.base_market import MarketRole

log = logging.getLogger(__name__)

SOLVERS = ["gurobi", "glpk"]
EPS = 1e-4


def market_clearing_opt(
    orders: Orderbook,
    market_products: list[MarketProduct],
    mode: str,
    with_linked_bids: bool,
    nodes: list[str],
    incidence_matrix: pd.DataFrame = None,
):
    """
    Sets up and solves the market clearing optimization problem.

    Args:
        orders (Orderbook): The list of the orders.
        market_products (list[MarketProduct]): The products to be traded.
        mode (str): The mode of the market clearing determining whether the minimum acceptance ratio is considered.
        with_linked_bids (bool): Whether the market clearing should include linked bids.

    Returns:
        tuple[pyomo.core.base.PyomoModel.ConcreteModel, pyomo.opt.results.SolverResults]: The solved pyomo model and the solver results

    Notes:
        The problem is formulated as a mixed-integer linear program (MILP) and solved using the pyomo package.
        The objective function is to maximize the social welfare and defined as the sum of the product of the price, volume, and acceptance ratio of each order.
        The decision variables are given by the acceptance ratio of each order bounded by 0 and 1 and the acceptance as a binary variable.

        The energy balance constraint ensures that the sum of the accepted volumes of all orders is zero.
        The acceptance of each order is bounded by 0 and 1.

        If the mode is 'with_min_acceptance_ratio', the minimum acceptance ratio is considered.
        The minimum acceptance ratio is defined as the ratio of the minimum volume to accept to the total volume of the order.

        If linked bids are considered, the acceptance of a child bid is bounded by the acceptance of its parent bid.

        The market clearing is solved using pyomo with the gurobi solver.
        If the gurobi solver is not available, the model is solved using the glpk solver.
        Otherwise, the solvers cplex and cbc are tried.
        If none of the solvers are available, an exception is raised.

        After solving the model, the acceptance of each order is fixed to the value in the solution and the model is solved again.
        This removes all binary variables from the model and allows to extract the market clearing prices from the dual variables of the energy balance constraint.

    """

    model = pyo.ConcreteModel()

    # add dual suffix to the model (we need this to extract the market clearing prices later)
    # if mode is not 'with_min_acceptance_ratio', otherwise the dual suffix is added later
    if mode != "with_min_acceptance_ratio":
        model.dual = pyo.Suffix(direction=pyo.Suffix.IMPORT_EXPORT)

    model.T = pyo.Set(
        initialize=[market_product[0] for market_product in market_products],
        doc="timesteps",
    )
    # assuming the orders contain the node_id and are collected in nodes
    model.N = pyo.Set(initialize=nodes, doc="nodes")

    model.sBids = pyo.Set(
        initialize=[order["bid_id"] for order in orders if order["bid_type"] == "SB"],
        doc="simple_bids",
    )
    model.bBids = pyo.Set(
        initialize=[
            order["bid_id"] for order in orders if order["bid_type"] in ["BB", "LB"]
        ],
        doc="block_bids",
    )

    # decision variables for the acceptance ratio of simple and block bids (including linked bids)
    model.xs = pyo.Var(
        model.sBids,
        domain=pyo.NonNegativeReals,
        bounds=(0, 1),
        doc="simple_bid_acceptance",
    )
    model.xb = pyo.Var(
        model.bBids,
        domain=pyo.NonNegativeReals,
        bounds=(0, 1),
        doc="block_bid_acceptance",
    )

    # decision variables that define flows between nodes
    model.flows = pyo.Var(
        model.T, model.N, model.N, domain=pyo.Reals, doc="power_flows"
    )

    if mode == "with_min_acceptance_ratio":
        model.Bids = pyo.Set(
            initialize=[order["bid_id"] for order in orders], doc="all_bids"
        )
        # decision variables for the acceptance as binary variable
        model.x = pyo.Var(
            model.Bids,
            domain=pyo.Binary,
            doc="bid_accepted",
        )

        # add minimum acceptance ratio constraints
        model.mar_constr = pyo.ConstraintList()
        for order in orders:
            if order["min_acceptance_ratio"] is None:
                continue
            elif order["bid_type"] == "SB":
                model.mar_constr.add(
                    model.xs[order["bid_id"]]
                    >= order["min_acceptance_ratio"] * model.x[order["bid_id"]]
                )
                model.mar_constr.add(
                    model.xs[order["bid_id"]] <= model.x[order["bid_id"]]
                )

            elif order["bid_type"] in ["BB", "LB"]:
                model.mar_constr.add(
                    model.xb[order["bid_id"]]
                    >= order["min_acceptance_ratio"] * model.x[order["bid_id"]]
                )
                model.mar_constr.add(
                    model.xb[order["bid_id"]] <= model.x[order["bid_id"]]
                )

    # add energy balance constraint for each node
    model.energy_balance = pyo.ConstraintList()
    balance_expr = {node: {t: 0.0 for t in model.T} for node in nodes}
    for node in nodes:
        for order in orders:
            if order["bid_type"] == "SB" and order["node_id"] == node:
                balance_expr[node][order["start_time"]] += (
                    order["volume"] * model.xs[order["bid_id"]]
                )
            elif order["bid_type"] in ["BB", "LB"] and order["node_id"] == node:
                for start_time, volume in order["volume"].items():
                    balance_expr[node][start_time] += volume * model.xb[order["bid_id"]]

        # TODO: what about losses on the lines?
        for node2 in nodes:
            if node == node2:
                continue
            for t in model.T:
                # add outflow of node
                balance_expr[node][t] -= model.flows[t, node, node2]
                model.energy_balance.add(balance_expr[node][t] == 0)

    # limit the acceptance of child bids by the acceptance of their parent bid
    if with_linked_bids:
        model.linked_bid_constr = pyo.ConstraintList()
        for order in orders:
            if "parent_bid_id" in order.keys() and order["parent_bid_id"] is not None:
                parent_bid_id = order["parent_bid_id"]
                model.linked_bid_constr.add(
                    model.xb[order["bid_id"]] <= model.xb[parent_bid_id]
                )

    # limit the transmission between nodes with the incidence matrix
    if incidence_matrix is not None:
        model.transmission_constr = pyo.ConstraintList()
        model.flows_constr = pyo.ConstraintList()
        for t in model.T:
            for node1 in nodes:
                for node2 in nodes:
                    if node1 == node2:
                        continue
                    # transmission contains negative values for opposite directions and is otherwise symmetric,
                    # the incidence matrix contatains positive values only
                    model.flows_constr.add(
                        model.flows[t, node1, node2] == -model.flows[t, node2, node1]
                    )
                    model.transmission_constr.add(
                        model.flows[t, node1, node2]
                        <= incidence_matrix.loc[node2, node1]
                    )

    # TODO: Add a term for flow to minize the transmission losses/costs
    # define the objective function as cost minimization
    obj_expr = 0
    for order in orders:
        if order["bid_type"] == "SB":
            obj_expr += order["price"] * order["volume"] * model.xs[order["bid_id"]]
        elif order["bid_type"] in ["BB", "LB"]:
            for start_time, volume in order["volume"].items():
                obj_expr += order["price"] * volume * model.xb[order["bid_id"]]

    model.objective = pyo.Objective(expr=obj_expr, sense=pyo.minimize)

    # check available solvers, gurobi is preferred
    solvers = check_available_solvers(*SOLVERS)
    if len(solvers) < 1:
        raise Exception(f"None of {SOLVERS} are available")

    solver = SolverFactory(solvers[0])

    if solver.name == "gurobi":
        options = {"cutoff": -1.0, "MIPGap": EPS}
    elif solver.name == "cplex":
        options = {
            "mip.tolerances.lowercutoff": -1.0,
            "mip.tolerances.absmipgap": EPS,
        }
    elif solver.name == "cbc":
        options = {"sec": 60, "ratio": 0.1}
    # elif solver.name == "glpk":
    #     options = {"tmlim": 60, "mipgap": 0.1}
    else:
        options = {}

    # Solve the model
    instance = model.create_instance()
    results = solver.solve(instance, options=options)

    # fix all model.x to the values in the solution
    if mode == "with_min_acceptance_ratio":
        # add dual suffix to the model (we need this to extract the market clearing prices later)
        instance.dual = pyo.Suffix(direction=pyo.Suffix.IMPORT_EXPORT)

        for bid_id in instance.Bids:
            instance.x[bid_id].fix(instance.x[bid_id].value)

        # resolve the model
        results = solver.solve(instance, options=options)

    return instance, results


class ComplexClearingRole(MarketRole):
    """
    Defines the clearing algorithm for the complex market.

    The complex market is a pay-as-clear market with more complex bid structures, including minimum acceptance ratios, bid types, and profiled volumes.

    Attributes:
        marketconfig (MarketConfig): The market configuration.

    Args:
        marketconfig (MarketConfig): The market configuration.
    """

    required_fields = ["bid_type"]

    def __init__(
        self,
        marketconfig: MarketConfig,
        nodes=[0, 1, 2],
        network={"Line_0": (0, 1, 100), "Line_1": (1, 2, 100), "Line_2": (2, 0, 100)},
    ):
        super().__init__(marketconfig)
        self.network = network
        self.nodes = nodes

    def validate_orderbook(self, orderbook: Orderbook, agent_tuple) -> None:
        """
        Checks whether the bid types are valid and whether the volumes are within the maximum bid volume.

        Args:
            orderbook (Orderbook): The orderbook to be validated.
            agent_tuple (tuple[str, str]): The agent tuple of the market (agend_adrr, agent_id).

        Raises:
            AssertionError: If the bid type is not valid or the volumes are not within the maximum bid volume.
        """

        super().validate_orderbook(orderbook, agent_tuple)
        max_volume = self.marketconfig.maximum_bid_volume
        for order in orderbook:
            order["bid_type"] = "SB" if order["bid_type"] is None else order["bid_type"]
            assert order["bid_type"] in [
                "SB",
                "BB",
                "LB",
            ], f"bid_type {order['bid_type']} not in ['SB', 'BB', 'LB']"

            if order["bid_type"] in ["BB", "LB"]:
                assert False not in [
                    abs(volume) <= max_volume for _, volume in order["volume"].items()
                ], f"max_volume {order['volume']}"
            elif order["bid_type"] == "SB":
                assert (
                    abs(order["volume"]) <= max_volume
                ), f"max_volume {order['volume']}"

            # check if the node_id is in the network
            if "node_id" in order.keys():
                assert (
                    order["node_id"] in self.nodes
                ), f"node_id {order['node_id']} not in {self.nodes}"
            # if not, set the node_id to the first node in the network
            else:
                order["node_id"] = self.notes[0]

    def clear(
<<<<<<< HEAD
        self, orderbook: Orderbook, market_products: list[MarketProduct]
=======
        self, orderbook: Orderbook, market_products
>>>>>>> 6ef25e0a
    ) -> tuple[Orderbook, Orderbook, list[dict]]:
        """
        Implements pay-as-clear with more complex bid structures, including acceptance ratios, bid types, and profiled volumes.

        Args:
            orderbook (Orderbook): The orderbook to be cleared.
            market_products (list[MarketProduct]): The products to be traded.

        Raises:
            Exception: If the problem is infeasible.

        Returns:
            accepted_orders (Orderbook): The accepted orders.
            rejected_orders (Orderbook): The rejected orders.
            meta (list[dict]): The market clearing results.

        Notes:
            First the market clearing is solved using the cost minimization with the pyomo model market_clearing_opt.
            Then the market clearing prices are extracted from the solved model as dual variables of the energy balance constraint.
            Next the surplus of each order and its children is calculated and orders with negative surplus are removed from the orderbook.
            This is repeated until all orders remaining in the orderbook have positive surplus.
            Optional additional fields are: min_acceptance_ratio, parent_bid_id, node_id
        """

        if len(orderbook) == 0:
            return [], [], []

        orderbook.sort(key=itemgetter("start_time", "end_time", "only_hours"))

        # create a list of all orders linked as child to a bid
        child_orders = []
        for order in orderbook:
            order["accepted_price"] = {}
            order["accepted_volume"] = {}
            # get child linked bids
            if "parent_bid_id" in order.keys() and order["parent_bid_id"] is not None:
                # check whether the parent bid is in the orderbook
                parent_bid_id = order["parent_bid_id"]
                parent_bid = next(
                    (bid for bid in orderbook if bid["bid_id"] == parent_bid_id), None
                )
                if parent_bid is None:
                    order["parent_bid_id"] = None
                    log.warning(f"Parent bid {parent_bid_id} not in orderbook")
                else:
                    child_orders.append(order)

        with_linked_bids = bool(child_orders)

        # convert network to pd.Dataframe incidence matrix
        incidence_matrix = pd.DataFrame(index=self.nodes, columns=self.nodes)
        incidence_matrix = incidence_matrix.fillna(0)
        for line, (node1, node2, capacity) in self.network.items():
            incidence_matrix.loc[node1, node2] = capacity
            incidence_matrix.loc[node2, node1] = capacity

        rejected_orders: Orderbook = []

        mode = "default"
        if "min_acceptance_ratio" in self.marketconfig.additional_fields:
            mode = "with_min_acceptance_ratio"

        # solve the market clearing problem
        while True:
            # solve the optimization with the current orderbook
            instance, results = market_clearing_opt(
                orders=orderbook,
                market_products=market_products,
                mode=mode,
                with_linked_bids=with_linked_bids,
                nodes=self.nodes,
                incidence_matrix=incidence_matrix,
            )

            if results.solver.termination_condition == TerminationCondition.infeasible:
                raise Exception("infeasible")

            # TODO:Adjust for several nodes!
            # extract dual from model.energy_balance
            market_clearing_prices = {}
            for node in self.nodes:
                market_clearing_prices[node] = {
                    t: instance.dual[instance.energy_balance[node][t]]
                    for t in instance.T
                }

            # check the surplus of each order and remove those with negative surplus
            orders_surplus = []
            for order in orderbook:
                children = []
                if with_linked_bids:
                    children = [
                        child
                        for child in child_orders
                        if child["parent_bid_id"] == order["bid_id"]
                    ]

                order_surplus = calculate_order_surplus(
                    order, market_clearing_prices, instance, children
                )

                # correct rounding
                if order_surplus != 0 and abs(order_surplus) < EPS:
                    order_surplus = 0

                orders_surplus.append(order_surplus)

                # remove orders with negative profit
                if order_surplus < 0:
                    rejected_orders.append(order)
                    orderbook.remove(order)
                    rejected_orders.extend(children)
                    for child in children:
                        orderbook.remove(child)

            # check if all orders have positive surplus
            if all(order_surplus >= 0 for order_surplus in orders_surplus):
                break

        return extract_results(
            model=instance,
            orders=orderbook,
            rejected_orders=rejected_orders,
            market_products=market_products,
            market_clearing_prices=market_clearing_prices,
        )


def calculate_order_surplus(
    order: dict,
    market_clearing_prices: dict,
    instance: pyo.ConcreteModel,
    children: list[dict],
):
    """
    Calculates the surplus of an order given the market clearing prices and results of the market clearing.

    Args:
        order (dict): The order
        market_clearing_prices (dict): The market clearing prices.
        instance (pyomo.core.base.PyomoModel.ConcreteModel): The solved pyomo model containing the results of the market clearing.
        children (list[dict]): The linked child bids of the given order.

    Returns:
        float: The surplus of the order as (market_clearing_price - order_price) * order_volume * order_acceptance

    Note:
        The surplus of children linked to the given order is added if it is positive to account for the rule that children can 'save' their parent bid.
    """

    order_surplus = 0

    # calculate the surplus of simple bids
    if order["bid_type"] == "SB":
        if (
            pyo.value(instance.xs[order["bid_id"]]) < EPS
            or abs(market_clearing_prices[order["start_time"]] - order["price"]) < EPS
        ):
            order_surplus = 0
        else:
            order_surplus = (
                (market_clearing_prices[order["start_time"]] - order["price"])
                * order["volume"]
                * pyo.value(instance.xs[order["bid_id"]])
            )
    # calculate the surplus of block bidx
    elif order["bid_type"] in ["BB", "LB"]:
        bid_volume = sum(order["volume"].values())
        if pyo.value(instance.xb[order["bid_id"]]) < EPS:
            order_surplus = 0
        else:
            order_surplus = (
                sum(market_clearing_prices[t] * v for t, v in order["volume"].items())
                - order["price"] * bid_volume
            ) * pyo.value(instance.xb[order["bid_id"]])

        # add the surplus of child linked bids if it is positive
        for child_order in children:
            child_surplus = (
                sum(
                    market_clearing_prices[t] * v
                    for t, v in child_order["volume"].items()
                )
                - child_order["price"] * bid_volume
            ) * pyo.value(instance.xb[child_order["bid_id"]])
            if child_surplus > 0:
                order_surplus += child_surplus

    # correct rounding
    if order_surplus != 0 and abs(order_surplus) < EPS:
        order_surplus = 0

    return order_surplus


def extract_results(
    model: pyo.ConcreteModel,
    orders: Orderbook,
    rejected_orders: Orderbook,
    market_products: list[MarketProduct],
    market_clearing_prices: dict,
):
    """
    Extracts the results of the market clearing from the solved pyomo model.

    Args:
        model (pyomo.core.base.PyomoModel.ConcreteModel): The solved pyomo model containing the results of the market clearing
        orders (Orderbook): List of the orders
        rejected_orders (Orderbook): List of the rejected orders
        market_products (list[MarketProduct]): The products to be traded
        market_clearing_prices (dict): The market clearing prices

    Returns:
        tuple[Orderbook, Orderbook, list[dict]]: The accepted orders, rejected orders, and meta information

    """
    accepted_orders: Orderbook = []
    meta = []

    supply_volume_dict = {t: 0.0 for t in model.T}
    demand_volume_dict = {t: 0.0 for t in model.T}

    for order in orders:
        if order["bid_type"] == "SB":
            acceptance = model.xs[order["bid_id"]].value
            acceptance = 0 if acceptance < EPS else acceptance

            # set the accepted volume and price for each simple bid
            order["accepted_volume"] = acceptance * order["volume"]
            order["accepted_price"] = market_clearing_prices[order["start_time"]]

            # calculate the total cleared supply and demand volume
            if order["accepted_volume"] > 0:
                supply_volume_dict[order["start_time"]] += order["accepted_volume"]
            else:
                demand_volume_dict[order["start_time"]] += order["accepted_volume"]

        elif order["bid_type"] in ["BB", "LB"]:
            acceptance = model.xb[order["bid_id"]].value
            acceptance = 0 if acceptance < EPS else acceptance

            # set the accepted volume and price for each block bid
            for start_time, volume in order["volume"].items():
                order["accepted_volume"][start_time] = acceptance * volume
                order["accepted_price"][start_time] = market_clearing_prices[start_time]

                # calculate the total cleared supply and demand volume
                if order["accepted_volume"][start_time] > 0:
                    supply_volume_dict[start_time] += order["accepted_volume"][
                        start_time
                    ]
                else:
                    demand_volume_dict[start_time] += order["accepted_volume"][
                        start_time
                    ]

        if acceptance > 0:
            accepted_orders.append(order)
        else:
            rejected_orders.append(order)

    # write the meta information for each hour of the clearing period
    for product in market_products:
        t = product[0]

        clear_price = market_clearing_prices[t]

        supply_volume = supply_volume_dict[t]
        demand_volume = demand_volume_dict[t]
        duration_hours = (product[1] - product[0]) / timedelta(hours=1)

        meta.append(
            {
                "supply_volume": supply_volume,
                "demand_volume": -demand_volume,
                "demand_volume_energy": -demand_volume * duration_hours,
                "supply_volume_energy": supply_volume * duration_hours,
                "price": clear_price,
                "max_price": clear_price,
                "min_price": clear_price,
                "node": None,
                "product_start": product[0],
                "product_end": product[1],
                "only_hours": product[2],
            }
        )

    return accepted_orders, rejected_orders, meta<|MERGE_RESOLUTION|>--- conflicted
+++ resolved
@@ -308,11 +308,7 @@
                 order["node_id"] = self.notes[0]
 
     def clear(
-<<<<<<< HEAD
-        self, orderbook: Orderbook, market_products: list[MarketProduct]
-=======
         self, orderbook: Orderbook, market_products
->>>>>>> 6ef25e0a
     ) -> tuple[Orderbook, Orderbook, list[dict]]:
         """
         Implements pay-as-clear with more complex bid structures, including acceptance ratios, bid types, and profiled volumes.
