{
 "cells": [
  {
   "cell_type": "markdown",
   "metadata": {
    "id": "4JeBorbE6FYr"
   },
   "source": [
    "# 7. Interoperability and Input-Output\n",
    "\n",
    "This tutorial describes how ASSUME can be used to create market simulations from energy system simulations as well as other market simulations like AMIRIS.\n",
    "A broad comparison towards AMIRIS is submitted to the EEM2024.\n",
    "\n",
    "This tutorial describes how one can create scenarios from different input sets and use existing scenarios from it.\n",
    "\n",
    "\n",
    "**As a whole, this tutorial covers the following**\n",
    "\n",
    "1. [running a small scenario from CSV folder with the CLI](#1-scenario-from-cli)\n",
    "\n",
    "2. [creating a small simulation from scratch as shown in tutorial 01](#2-run-from-a-script-to-customize-scenario-yourself)\n",
    "\n",
    "3. [load a scenario from an AMIRIS scenario.yaml](#3-load-amiris-scenario)\n",
    "\n",
    "4. [load a scenario from a pypsa network](#4-load-pypsa-scenario)"
   ]
  },
  {
   "cell_type": "markdown",
   "metadata": {},
   "source": [
    "## 1. Scenario from CLI"
   ]
  },
  {
   "cell_type": "markdown",
   "metadata": {},
   "source": [
    "First we need to install assume"
   ]
  },
  {
   "cell_type": "code",
   "execution_count": null,
   "metadata": {},
   "outputs": [],
   "source": [
    "# Install the ASSUME framework with the PyPSA library for network optimization\n",
    "import importlib.util\n",
    "\n",
    "# Check if 'google.colab' is available\n",
    "IN_COLAB = importlib.util.find_spec(\"google.colab\") is not None\n",
    "if IN_COLAB:\n",
    "    !pip install assume-framework[network]"
   ]
  },
  {
   "cell_type": "markdown",
   "metadata": {},
   "source": [
    "If we run in Google Colab, we need to first clone the ASSUME repository there to access the tutorial data"
   ]
  },
  {
   "cell_type": "code",
   "execution_count": null,
   "metadata": {},
   "outputs": [],
   "source": [
    "if IN_COLAB:\n",
    "    !git clone --depth=1 https://github.com/assume-framework/assume.git assume-repo"
   ]
  },
  {
   "cell_type": "markdown",
   "metadata": {},
   "source": [
    "Now we can use the CLI script to run a simulation - relative to the examples folder"
   ]
  },
  {
   "cell_type": "code",
   "execution_count": null,
   "metadata": {},
   "outputs": [],
   "source": [
    "if IN_COLAB:\n",
    "    !cd assume-repo && assume -s example_01a -c tiny -db \"sqlite:///local_db/assume_db.db\""
   ]
  },
  {
   "cell_type": "markdown",
   "metadata": {},
   "source": [
    "Protip: with argcomplete - one can create very nice tab completion for python scripts.\n",
    "\n",
    "Though one has to run `eval \"$(register-python-argcomplete assume)\"` once in the env before (for Linux and Mac). On Windows, one needs to run:\n",
    "`register-python-argcomplete --shell powershell assume | Out-String | Invoke-Expression`"
   ]
  },
  {
   "cell_type": "markdown",
   "metadata": {},
   "source": [
    "We did not use the postgresql database - therefore we can not use our visualization - lets fix this. **You need to have have postgresql and grafana installed (available through docker).** Please make sure that you have Docker running. Otherwise this code will not work and only run endlessly."
   ]
  },
  {
   "cell_type": "code",
   "execution_count": null,
   "metadata": {
    "vscode": {
     "languageId": "shellscript"
    }
   },
   "outputs": [],
   "source": [
    "if not IN_COLAB:\n",
    "    !cd ../.. && assume -s example_01a -c base -db \"postgresql://assume:assume@localhost:5432/assume\"\n",
    "else:\n",
    "    !assume -s example_01a -c base -db \"postgresql://assume:assume@localhost:5432/assume\""
   ]
  },
  {
   "cell_type": "markdown",
   "metadata": {},
   "source": [
    "If you are running locally and have our docker with the database and the Grafan dashboards installed, we can now look at the results here:\n",
    "\n",
    "http://localhost:3000/?orgId=1&var-simulation=example_01a_base&from=1546300800000&to=1548892800000&refresh=5s"
   ]
  },
  {
   "cell_type": "markdown",
   "metadata": {},
   "source": [
    "## 2. Run from a script to customize scenario yourself\n",
    "\n",
    "This is a more advanced option - though it gives full control on what we are doing here:"
   ]
  },
  {
   "cell_type": "code",
   "execution_count": null,
   "metadata": {},
   "outputs": [],
   "source": [
    "import logging\n",
    "import os\n",
    "from datetime import datetime, timedelta\n",
    "\n",
    "import pandas as pd\n",
    "from dateutil import rrule as rr\n",
    "\n",
    "from assume import World\n",
    "from assume.common.forecasts import NaiveForecast\n",
    "from assume.common.market_objects import MarketConfig, MarketProduct\n",
    "\n",
    "log = logging.getLogger(__name__)\n",
    "\n",
    "os.makedirs(\"./local_db\", exist_ok=True)\n",
    "\n",
    "db_uri = \"sqlite:///./local_db/assume_db.db\"\n",
    "\n",
    "world = World(database_uri=db_uri)\n",
    "\n",
    "start = datetime(2023, 1, 1)\n",
    "end = datetime(2023, 3, 31)\n",
    "index = pd.date_range(\n",
    "    start=start,\n",
    "    end=end + timedelta(hours=24),\n",
    "    freq=\"h\",\n",
    ")\n",
    "sim_id = \"world_script_simulation\"\n",
    "\n",
    "\n",
    "world.setup(\n",
    "    start=start,\n",
    "    end=end,\n",
    "    save_frequency_hours=48,\n",
    "    simulation_id=sim_id,\n",
    "    index=index,\n",
    ")\n",
    "\n",
    "\n",
    "marketdesign = [\n",
    "    MarketConfig(\n",
    "        market_id=\"EOM\",\n",
    "        opening_hours=rr.rrule(rr.HOURLY, interval=24, dtstart=start, until=end),\n",
    "        opening_duration=timedelta(hours=1),\n",
    "        market_mechanism=\"pay_as_clear\",\n",
    "        market_products=[MarketProduct(timedelta(hours=1), 24, timedelta(hours=1))],\n",
    "        additional_fields=[\"block_id\", \"link\", \"exclusive_id\"],\n",
    "    )\n",
    "]\n",
    "\n",
    "mo_id = \"market_operator\"\n",
    "world.add_market_operator(id=mo_id)\n",
    "\n",
    "for market_config in marketdesign:\n",
    "    world.add_market(market_operator_id=mo_id, market_config=market_config)\n",
    "\n",
    "    world.add_unit_operator(\"demand_operator\")\n",
    "\n",
    "demand_forecast = NaiveForecast(index, demand=100)\n",
    "\n",
    "world.add_unit(\n",
    "    id=\"demand_unit\",\n",
    "    unit_type=\"demand\",\n",
    "    unit_operator_id=\"demand_operator\",\n",
    "    unit_params={\n",
    "        \"min_power\": 0,\n",
    "        \"max_power\": 1000,\n",
    "        \"bidding_strategies\": {\"EOM\": \"naive_eom\"},\n",
    "        \"technology\": \"demand\",\n",
    "    },\n",
    "    forecaster=demand_forecast,\n",
    ")\n",
    "\n",
    "world.add_unit_operator(\"unit_operator\")\n",
    "\n",
    "nuclear_forecast = NaiveForecast(index, availability=1, fuel_price=3, co2_price=0.1)\n",
    "\n",
    "world.add_unit(\n",
    "    id=\"nuclear_unit\",\n",
    "    unit_type=\"power_plant\",\n",
    "    unit_operator_id=\"unit_operator\",\n",
    "    unit_params={\n",
    "        \"min_power\": 200,\n",
    "        \"max_power\": 1000,\n",
    "        \"bidding_strategies\": {\"EOM\": \"naive_eom\"},\n",
    "        \"technology\": \"nuclear\",\n",
    "    },\n",
    "    forecaster=nuclear_forecast,\n",
    ")\n",
    "\n",
    "world.run()"
   ]
  },
  {
   "cell_type": "markdown",
   "metadata": {},
   "source": [
    "## 3. Load AMIRIS scenario\n",
    "\n",
    "First we need to download the examples repository from amiris"
   ]
  },
  {
   "cell_type": "code",
   "execution_count": null,
   "metadata": {
    "vscode": {
     "languageId": "shellscript"
    }
   },
   "outputs": [],
   "source": [
    "!cd inputs && git clone https://gitlab.com/dlr-ve/esy/amiris/examples.git amiris-examples"
   ]
  },
  {
   "cell_type": "markdown",
   "metadata": {},
   "source": [
    "Now that we have the repository at the right place, we can run the amiris scenario:"
   ]
  },
  {
   "cell_type": "code",
   "execution_count": null,
   "metadata": {},
   "outputs": [],
   "source": [
    "from assume import World\n",
    "from assume.scenario.loader_amiris import load_amiris\n",
    "\n",
    "scenario = \"Simple\"  # Germany20{15-19}, Austria2019 or Simple\n",
    "base_path = f\"inputs/amiris-examples/{scenario}/\"\n",
    "\n",
    "# make sure that you have a database server up and running - preferabely in docker\n",
    "# DB_URI = \"postgresql://assume:assume@localhost:5432/assume\"\n",
    "# but you can use a file-based sqlite database too:\n",
    "data_format = \"local_db\"  # \"local_db\" or \"timescale\"\n",
    "\n",
    "if data_format == \"local_db\":\n",
    "    db_uri = \"sqlite:///local_db/assume_db.db\"\n",
    "elif data_format == \"timescale\":\n",
    "    db_uri = \"postgresql://assume:assume@localhost:5432/assume\"\n",
    "\n",
    "world = World(database_uri=db_uri)\n",
    "load_amiris(\n",
    "    world,\n",
    "    \"amiris\",\n",
    "    scenario.lower(),\n",
    "    base_path,\n",
    ")\n",
    "print(f\"did load {scenario} - now simulating\")\n",
    "world.run()"
   ]
  },
  {
   "cell_type": "markdown",
   "metadata": {},
   "source": [
    "If you are running locally and have our docker with the database and the Grafana dashboards installed, we can now look at the results here:\n",
    "\n",
    "http://localhost:3000/d/mQ3Lvkr4k/assume3a-main-overview?orgId=1&var-simulation=amiris_simple&from=1609459200000&to=1609545600000&refresh=5s"
   ]
  },
  {
   "cell_type": "markdown",
   "metadata": {},
   "source": [
    "## 4. Load PyPSA scenario"
   ]
  },
  {
   "cell_type": "code",
   "execution_count": null,
   "metadata": {},
   "outputs": [],
   "source": [
    "from collections import defaultdict\n",
    "from datetime import timedelta\n",
    "\n",
    "import pypsa\n",
    "\n",
    "# python-dateutil\n",
    "from dateutil import rrule as rr\n",
    "\n",
    "from assume import MarketConfig, MarketProduct, World\n",
    "from assume.scenario.loader_pypsa import load_pypsa\n",
    "\n",
    "# make sure that you have a database server up and running - preferabely in docker\n",
    "# DB_URI = \"postgresql://assume:assume@localhost:5432/assume\"\n",
    "# but you can use a file-based sqlite database too:\n",
    "data_format = \"local_db\"  # \"local_db\" or \"timescale\"\n",
    "\n",
    "if data_format == \"local_db\":\n",
    "    db_uri = \"sqlite:///local_db/assume_db.db\"\n",
    "elif data_format == \"timescale\":\n",
    "    db_uri = \"postgresql://assume:assume@localhost:5432/assume\"\n",
    "\n",
    "\n",
    "world = World(database_uri=db_uri)\n",
    "\n",
    "scenario = \"world_pypsa\"\n",
    "study_case = \"ac_dc_meshed\"\n",
    "# \"pay_as_clear\", \"redispatch\" or \"nodal\"\n",
    "market_mechanism = \"pay_as_clear\"\n",
    "\n",
    "network = pypsa.examples.ac_dc_meshed(from_master=True)\n",
    "# network = pypsa.examples.storage_hvdc(True)\n",
    "# network = pypsa.examples.scigrid_de(True, from_master=True)\n",
    "\n",
    "start = network.snapshots[0]\n",
    "end = network.snapshots[-1]\n",
    "marketdesign = [\n",
    "    MarketConfig(\n",
    "        \"EOM\",\n",
    "        rr.rrule(rr.HOURLY, interval=1, dtstart=start, until=end),\n",
    "        timedelta(hours=1),\n",
    "        market_mechanism,\n",
    "        [MarketProduct(timedelta(hours=1), 1, timedelta(hours=1))],\n",
    "        additional_fields=[\"node\", \"max_power\", \"min_power\"],\n",
    "        maximum_bid_volume=1e9,\n",
    "        maximum_bid_price=1e9,\n",
    "    )\n",
    "]\n",
    "default_strategies = {\n",
    "    mc.market_id: (\n",
    "        \"naive_redispatch\" if mc.market_mechanism == \"redispatch\" else \"naive_eom\"\n",
    "    )\n",
    "    for mc in marketdesign\n",
    "}\n",
    "\n",
    "bidding_strategies = defaultdict(lambda: default_strategies)\n",
    "\n",
    "load_pypsa(world, scenario, study_case, network, marketdesign, bidding_strategies)\n",
    "\n",
    "world.run()"
   ]
  },
  {
   "cell_type": "markdown",
   "metadata": {},
   "source": [
    "If you are running locally and have our docker with the database and the Grafana dashboards installed, we can now look at the results here:\n",
    "\n",
    "http://localhost:3000/d/nodalview/assume-nodal-view?orgId=1&var-simulation=world_pypsa_ac_dc_meshed&var-market=EOM\n",
    "\n",
    "This also shows a visualization of the grid."
   ]
  },
  {
   "cell_type": "markdown",
   "metadata": {},
   "source": [
    "# Conclusion\n",
    "\n",
    "In this tutorial, we have shown how different input formats can be used with ASSUME to create interoperability between different energy market simulations.\n",
    "It can also be used to load data from your personal existing simulations created in one of the other cases.\n"
   ]
  }
 ],
 "metadata": {
  "colab": {
   "include_colab_link": true,
   "provenance": [],
   "toc_visible": true
  },
  "kernelspec": {
   "display_name": "assume-framework",
   "language": "python",
   "name": "python3"
  },
  "language_info": {
   "codemirror_mode": {
    "name": "ipython",
    "version": 3
   },
   "file_extension": ".py",
   "mimetype": "text/x-python",
   "name": "python",
   "nbconvert_exporter": "python",
   "pygments_lexer": "ipython3",
<<<<<<< HEAD
   "version": "3.12.7"
=======
   "version": "3.11.9"
>>>>>>> ef325c07
  },
  "nbsphinx": {
   "execute": "never"
  }
 },
 "nbformat": 4,
 "nbformat_minor": 2
}<|MERGE_RESOLUTION|>--- conflicted
+++ resolved
@@ -425,11 +425,7 @@
    "name": "python",
    "nbconvert_exporter": "python",
    "pygments_lexer": "ipython3",
-<<<<<<< HEAD
-   "version": "3.12.7"
-=======
    "version": "3.11.9"
->>>>>>> ef325c07
   },
   "nbsphinx": {
    "execute": "never"
