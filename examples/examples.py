# SPDX-FileCopyrightText: ASSUME Developers
#
# SPDX-License-Identifier: AGPL-3.0-or-later

# %%
import logging
import os

from assume import World
from assume.scenario.loader_csv import load_scenario_folder, run_learning

log = logging.getLogger(__name__)

# define the path where the simulation results in form of CSV files will be stored, for example: "examples/outputs"
# "" means no CSV files will be stored
csv_path = "outputs"

os.makedirs("./examples/local_db", exist_ok=True)

available_examples = {
    # small examples for easier understanding of different features and configurations
    "small": {"scenario": "example_01a", "study_case": "base"},
    "small_with_exchanges": {
        "scenario": "example_01a",
        "study_case": "base_with_exchanges",
    },
    "small_dam": {"scenario": "example_01a", "study_case": "dam"},
    "small_with_opt_clearing": {
        "scenario": "example_01a",
        "study_case": "dam_with_complex_clearing",
    },
    "small_with_vre": {"scenario": "example_01b", "study_case": "base"},
    "small_with_vre_and_storage": {
        "scenario": "example_01c",
        "study_case": "eom_only",
    },
    "small_with_BB_and_LB": {
        "scenario": "example_01c",
        "study_case": "dam_with_complex_opt_clearing",
    },
    "small_with_vre_and_storage_and_complex_clearing": {
        "scenario": "example_01c",
        "study_case": "dam_with_complex_opt_clearing",
    },
    "small_with_crm": {
        "scenario": "example_01c",
        "study_case": "eom_and_crm",
    },
    "small_with_redispatch": {
        "scenario": "example_01d",
        "study_case": "base",
    },
    "small_with_zonal_clearing": {
        "scenario": "example_01d",
        "study_case": "zonal_case",
    },
    # example_01e is used in the tutorial notebook #3: Custom unit and bidding strategy example
    "market_study_eom": {
        "scenario": "example_01f",
        "study_case": "eom_case",
    },
    "market_study_eom_and_ltm": {
        "scenario": "example_01f",
        "study_case": "ltm_case",
    },
    # example_01f is used in the tutorial notebook #5: Market configuration comparison example
    # example_01g is used in the tutorial notebook #6: Advanced order types example
    "small_household": {
        "scenario": "example_01h",
        "study_case": "eom",
    },
    #
    # DRL references case for learning advancement testing
    "small_learning_1": {"scenario": "example_02a", "study_case": "base"},
    "small_learning_2": {"scenario": "example_02b", "study_case": "base"},
    "small_learning_3": {"scenario": "example_02c", "study_case": "base"},
    # DRL cases with lstm instead of mlp as actor neural network architecture
    "small_learning_1_lstm": {"scenario": "example_02a", "study_case": "base_lstm"},
    "small_learning_2_lstm": {"scenario": "example_02b", "study_case": "base_lstm"},
    # Further DRL example simulation showcasing learning features
    "learning_with_complex_bids": {"scenario": "example_02d", "study_case": "dam"},
    "small_learning_with_storage": {"scenario": "example_02e", "study_case": "base"},
    #
    # full year examples to show real-world scenarios
    "large_2019_eom": {"scenario": "example_03", "study_case": "base_case_2019"},
    "large_2019_eom_crm": {
        "scenario": "example_03",
        "study_case": "eom_crm_case_2019",
    },
    "large_2019_day_ahead": {
        "scenario": "example_03",
        "study_case": "dam_case_2019",
    },
    "large_2019_with_DSM": {
        "scenario": "example_03",
        "study_case": "base_case_2019_with_DSM",
    },
    "large_2019_rl": {"scenario": "example_03a", "study_case": "base_case_2019"},
    "large_2021_rl": {"scenario": "example_03b", "study_case": "base_case_2021"},
    "large_2019_storage": {
        "scenario": "example_03c",
        "study_case": "base_case_2019_with_storage",
    },
    "paper_plant_use_case": {
        "scenario": "example_04",
        "study_case": "base_case_2019",
    },
    # redispatch for DSM validation example
    "redisp_valid_3_nodes": {"scenario": "example_05b", "study_case": "base"},
    "redisp_storage_3_nodes": {"scenario": "example_05c", "study_case": "base"},
    "redisp_dsm_3_nodes": {"scenario": "example_05e", "study_case": "base"},
    "redisp_valid_2023": {
        "scenario": "example_05f",
        "study_case": "base",
    },
}








# %%
if __name__ == "__main__":
    """
    Available examples:
    - local_db: without database and grafana
    - timescale: with database and grafana (note: you need docker installed)
    """

    # select to store the simulation results in a local database or in timescale
    # when using timescale, you need to have docker installed and can access the grafana dashboard
    data_format = "local_db"  # "local_db" or "timescale"

    # select the example to run from the available examples above
<<<<<<< HEAD
    example = "redisp_storage_3_nodes"
=======
    example = "paper_plant_use_case"
>>>>>>> 230b6e3c

    if data_format == "local_db":
        db_uri = "sqlite:///./examples/local_db/assume_db.db"
    elif data_format == "timescale":
        db_uri = "postgresql://assume:assume@localhost:5432/assume"

    # create world
    world = World(database_uri=db_uri, export_csv_path=csv_path)

    # load scenario
    load_scenario_folder(
        world,
        inputs_path="examples/inputs",
        scenario=available_examples[example]["scenario"],
        study_case=available_examples[example]["study_case"],
    )

    # to add custom bidding strategies, you need to import them
    # and add them to the world as follows:
    # from custom_bidding_strategy import CustomBiddingStrategy
    # world.bidding_strategies["custom_bidding_strategy"] = CustomBiddingStrategy

    # to add a custom unit type, you need to import it
    # and add it to the world as follows:
    # from custom_unit import CustomUnit
    # world.unit_types["custom_unit"] = CustomUnit

    # next you need to load and add the custom units to the scenario
    # from assume import load_custom_units
    # load_custom_units(
    #     world,
    #     inputs_path="examples/inputs",
    #     scenario=availabe_examples[example]["scenario"],
    #     file_name="custom_units",
    #     unit_type="custom_unit",
    # )

    if world.learning_config.get("learning_mode", False):

        # run learning if learning mode is enabled
        run_learning(world)

    world.run()<|MERGE_RESOLUTION|>--- conflicted
+++ resolved
@@ -135,11 +135,7 @@
     data_format = "local_db"  # "local_db" or "timescale"
 
     # select the example to run from the available examples above
-<<<<<<< HEAD
     example = "redisp_storage_3_nodes"
-=======
-    example = "paper_plant_use_case"
->>>>>>> 230b6e3c
 
     if data_format == "local_db":
         db_uri = "sqlite:///./examples/local_db/assume_db.db"
