# SPDX-FileCopyrightText: ASSUME Developers
#
# SPDX-License-Identifier: AGPL-3.0-or-later

# %%
import logging
import os

from assume import World
from assume.scenario.loader_csv import load_scenario_folder, run_learning

log = logging.getLogger(__name__)

# define the path where the simulation results in form of CSV files will be stored, for example: "examples/outputs"
# "" means no CSV files will be stored
csv_path = "outputs"

os.makedirs("./examples/local_db", exist_ok=True)

available_examples = {
    # small examples for easier understanding of different features and configurations
    "small": {"scenario": "example_01a", "study_case": "base"},
    "small_with_exchanges": {
        "scenario": "example_01a",
        "study_case": "base_with_exchanges",
    },
    "small_dam": {"scenario": "example_01a", "study_case": "dam"},
    "small_with_opt_clearing": {
        "scenario": "example_01a",
        "study_case": "dam_with_complex_clearing",
    },
    "small_with_vre": {"scenario": "example_01b", "study_case": "base"},
    "small_with_vre_and_storage": {
        "scenario": "example_01c",
        "study_case": "eom_only",
    },
    "small_with_BB_and_LB": {
        "scenario": "example_01c",
        "study_case": "dam_with_complex_opt_clearing",
    },
    "small_with_vre_and_storage_and_complex_clearing": {
        "scenario": "example_01c",
        "study_case": "dam_with_complex_opt_clearing",
    },
    "small_with_crm": {
        "scenario": "example_01c",
        "study_case": "eom_and_crm",
    },
    "small_with_redispatch": {
        "scenario": "example_01d",
        "study_case": "base",
    },
    "small_with_zonal_clearing": {
        "scenario": "example_01d",
        "study_case": "zonal_case",
    },
    # example_01e is used in the tutorial notebook #3: Custom unit and bidding strategy example
    "market_study_eom": {
        "scenario": "example_01f",
        "study_case": "eom_case",
    },
    "market_study_eom_and_ltm": {
        "scenario": "example_01f",
        "study_case": "ltm_case",
    },
    # example_01f is used in the tutorial notebook #5: Market configuration comparison example
    # example_01g is used in the tutorial notebook #6: Advanced order types example
    "small_household": {
        "scenario": "example_01h",
        "study_case": "eom",
    },
    #
    # DRL references case for learning advancement testing
    "small_learning_1": {"scenario": "example_02a", "study_case": "base"},
    "small_learning_2": {"scenario": "example_02b", "study_case": "base"},
    "small_learning_3": {"scenario": "example_02c", "study_case": "base"},
    # DRL cases with lstm instead of mlp as actor neural network architecture
    "small_learning_1_lstm": {"scenario": "example_02a", "study_case": "base_lstm"},
    "small_learning_2_lstm": {"scenario": "example_02b", "study_case": "base_lstm"},
    # Further DRL example simulation showcasing learning features
    "learning_with_complex_bids": {"scenario": "example_02d", "study_case": "dam"},
    "small_learning_with_storage": {"scenario": "example_02e", "study_case": "base"},
    #
    # full year examples to show real-world scenarios
    "large_2019_eom": {"scenario": "example_03", "study_case": "base_case_2019"},
    "large_2019_eom_crm": {
        "scenario": "example_03",
        "study_case": "eom_crm_case_2019",
    },
    "large_2019_day_ahead": {
        "scenario": "example_03",
        "study_case": "dam_case_2019",
    },
    "large_2019_with_DSM": {
        "scenario": "example_03",
        "study_case": "base_case_2019_with_DSM",
    },
    "large_2019_rl": {"scenario": "example_03a", "study_case": "base_case_2019"},
    "large_2021_rl": {"scenario": "example_03b", "study_case": "base_case_2021"},
    "large_2019_storage": {
        "scenario": "example_03c",
        "study_case": "base_case_2019_with_storage",
    },
    "paper_plant_use_case": {
        "scenario": "example_04",
<<<<<<< HEAD
        "study_case": "base_case_2019",
=======
        "study_case": "base",
>>>>>>> 0f6d1ac0
    },
    # redispatch for DSM validation example
    "redisp_valid_3_nodes": {"scenario": "example_05b", "study_case": "base"},
    "redisp_storage_3_nodes": {"scenario": "example_05c", "study_case": "base"},
    "redisp_dsm_3_nodes": {"scenario": "example_05e", "study_case": "base"},
    "redisp_valid_2023": {
        "scenario": "example_05f",
        "study_case": "base",
    },
}








# %%
if __name__ == "__main__":
    """
    Available examples:
    - local_db: without database and grafana
    - timescale: with database and grafana (note: you need docker installed)
    """

    # select to store the simulation results in a local database or in timescale
    # when using timescale, you need to have docker installed and can access the grafana dashboard
    data_format = "local_db"  # "local_db" or "timescale"

    # select the example to run from the available examples above
<<<<<<< HEAD
    example = "redisp_valid_2023"
=======
    example = "paper_plant_use_case"
>>>>>>> 0f6d1ac0

    if data_format == "local_db":
        db_uri = "sqlite:///./examples/local_db/assume_db.db"
    elif data_format == "timescale":
        db_uri = "postgresql://assume:assume@localhost:5432/assume"

    # create world
    world = World(database_uri=db_uri, export_csv_path=csv_path)

    # load scenario
    load_scenario_folder(
        world,
        inputs_path="examples/inputs",
        scenario=available_examples[example]["scenario"],
        study_case=available_examples[example]["study_case"],
    )

    # to add custom bidding strategies, you need to import them
    # and add them to the world as follows:
    # from custom_bidding_strategy import CustomBiddingStrategy
    # world.bidding_strategies["custom_bidding_strategy"] = CustomBiddingStrategy

    # to add a custom unit type, you need to import it
    # and add it to the world as follows:
    # from custom_unit import CustomUnit
    # world.unit_types["custom_unit"] = CustomUnit

    # next you need to load and add the custom units to the scenario
    # from assume import load_custom_units
    # load_custom_units(
    #     world,
    #     inputs_path="examples/inputs",
    #     scenario=availabe_examples[example]["scenario"],
    #     file_name="custom_units",
    #     unit_type="custom_unit",
    # )

    if world.learning_config.get("learning_mode", False):

        # run learning if learning mode is enabled
        run_learning(world)

    world.run()<|MERGE_RESOLUTION|>--- conflicted
+++ resolved
@@ -13,7 +13,7 @@
 
 # define the path where the simulation results in form of CSV files will be stored, for example: "examples/outputs"
 # "" means no CSV files will be stored
-csv_path = "outputs"
+csv_path = ""
 
 os.makedirs("./examples/local_db", exist_ok=True)
 
@@ -103,11 +103,7 @@
     },
     "paper_plant_use_case": {
         "scenario": "example_04",
-<<<<<<< HEAD
-        "study_case": "base_case_2019",
-=======
         "study_case": "base",
->>>>>>> 0f6d1ac0
     },
     # redispatch for DSM validation example
     "redisp_valid_3_nodes": {"scenario": "example_05b", "study_case": "base"},
@@ -118,12 +114,6 @@
         "study_case": "base",
     },
 }
-
-
-
-
-
-
 
 
 # %%
@@ -139,11 +129,7 @@
     data_format = "local_db"  # "local_db" or "timescale"
 
     # select the example to run from the available examples above
-<<<<<<< HEAD
     example = "redisp_valid_2023"
-=======
-    example = "paper_plant_use_case"
->>>>>>> 0f6d1ac0
 
     if data_format == "local_db":
         db_uri = "sqlite:///./examples/local_db/assume_db.db"
@@ -182,7 +168,6 @@
     # )
 
     if world.learning_config.get("learning_mode", False):
-
         # run learning if learning mode is enabled
         run_learning(world)
 
